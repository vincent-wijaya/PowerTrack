--- conflicted
+++ resolved
@@ -1,25 +1,4 @@
 import Headings from '@/app/main/template';
-<<<<<<< HEAD
-import PageHeading from '@/components/pageHeading';
-import ReportFormButton from '@/components/reportFormButton';
-
-export default function UserDashboard({ params }: { params: { id: number } }) {
-  const stringID = params.id.toString();
-  return (
-    <>
-      <div className="flex flex-col-2">
-        <PageHeading title={`User ID - ${params.id}`} />
-
-        <div>
-          {/* <InfoBox title="X Urgent Warnings" description="of all warnings" />*/}
-        </div>
-      </div>
-
-      <ReportFormButton
-        id={stringID}
-        type="consumer"
-      />
-=======
 import ConsumerEnergyChart from '@/components/consumerConsumptionChart';
 import InfoBox from '@/components/infoBox';
 import PageHeading from '@/components/pageHeading';
@@ -86,8 +65,12 @@
             <ProfitChart />
           </div>
         </div>
-      </div> */}
->>>>>>> a9bf8c80
+      </div>
+
+      <ReportFormButton
+        id={stringID}
+        type="consumer"
+      />
     </>
   );
 }
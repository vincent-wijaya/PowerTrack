--- conflicted
+++ resolved
@@ -4,16 +4,9 @@
 import WarningTable from '@/components/table/warningTable';
 import EnergyChart from '@/components/energyChart';
 import ProfitChart from '@/components/profitChart';
-<<<<<<< HEAD
 import ReportFormButton from '@/components/reportFormButton';
 
 export default function MainDashboard() {
-=======
-import ProfitMargin from '@/components/profitMargin';
-
-export default function MainDashboard({ params }: { params: { id: string } }) {
-  const numId = parseInt(params.id);
->>>>>>> a9bf8c80
   return (
     <>
       <PageHeading title="Home" />
@@ -21,19 +14,10 @@
         {/* Left column of page */}
         <div className="flex flex-col gap-3 flex-1">
           <div className="flex justify-between gap-3 h-[128px]">
-<<<<<<< HEAD
             <InfoBox
               title="48%"
               description="of green energy goal met"
             />
-=======
-            {/* <InfoBox
-              title="48%"
-              description="of green energy goal met"
-            /> */}
-
-            <ProfitMargin></ProfitMargin>
->>>>>>> a9bf8c80
             <InfoBox
               title="1 Warnings"
               description=""
@@ -43,32 +27,13 @@
               description=""
             />
           </div>
-<<<<<<< HEAD
           <Map className="h-[400px]" />
           <WarningTable />
         </div>        
-=======
-          <WarningTable consumer_id={numId} />
-        </div>
-        <div className="flex flex-col gap-3">
-          <EnergyChart
-            className="Energy Consumption/Generation"
-            context_id=""
-          />
-          <ProfitChart />
-        </div>
-        {/* <div className="p-4 bg-itembg border border-stroke rounded-lg">
-          <EnergyChart />
-        </div>
-        <div className="p-4 bg-itembg border border-stroke rounded-lg">
-          <ProfitChart />
-        </div> */}
-      </div>
->>>>>>> a9bf8c80
 
         {/* Right column of page */}
         <div className="flex flex-col gap-3 flex-1">
-          <EnergyChart className="h-[300px]" />
+          {/* <EnergyChart className="h-[300px]" /> */}
           <ProfitChart className="h-[300px]" />
           <ReportFormButton id={''} type={''} />
         </div>

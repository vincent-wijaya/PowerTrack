import PageHeading from '@/components/pageHeading';
import InfoBox from '@/components/infoBox';
import Map from '@/components/map';
import WarningTable from '@/components/table/warningTable';
import EnergyChart from '@/components/energyChart';
import ProfitChart from '@/components/profitChart';
import ReportFormButton from '@/components/reportFormButton';

export default function MainDashboard() {
  return (
    <>
      <PageHeading title="Home" />
      <div className="grid grid-flow-col grid-cols-2 gap-3">
        <div className="flex flex-col gap-3">
          <div className="flex justify-between gap-3 h-[128px]">
            <InfoBox
              title="48%"
              description="of green energy goal met"
            />
            <InfoBox
              title="1 Warnings"
              description=""
            />
            <InfoBox
              title="1 Suggestions"
              description=""
            />
          </div>
          <Map className="h-[400px]" />
          <WarningTable />
        </div>
        <div className="flex flex-col gap-3">
          <EnergyChart className="" />
          <ProfitChart />
          <ReportFormButton /> {/* Place the button component here */}
        </div>
        <div className="flex flex-col gap-3"></div>

        {/* <div className="p-4 bg-itembg border border-stroke rounded-lg">
          <EnergyChart />
        </div>
        <div className="p-4 bg-itembg border border-stroke rounded-lg">
          <ProfitChart />
        </div> */}
      </div>
      {/* <div className="h-screen px-10 grid grid-cols-2 gap-8 py-10">
        <div className="gap-8 py-10">
          <div className="h-1/6 gap-2 grid grid-cols-3">
            <InfoBox title="48%" description="of green energy goal met" />
            <InfoBox title="3" description="Warnings" />
            <InfoBox title="3" description="Suggestions" />
          </div>
          <div className="h-1/3 mt-8 p-4 bg-itembg border border-stroke rounded-lg">
            <Map />
          </div>
          <div className="h-1/3 gap-2 py-10">
            <WarningTable />
          </div>
        </div>
        <div className="gap-8 py-10">
          <div className="ml-8 p-4 bg-itembg border border-stroke rounded-lg">
            <EnergyChart />
          </div>
          <div className="ml-8 mt-4 p-4 bg-itembg border border-stroke rounded-lg">
            <ProfitChart />
          </div>
        </div>
      </div> */}
<<<<<<< HEAD
=======
      <ReportFormButton
        id="some id"
        type="nation"
      />{' '}
      {/* Place the button component here */}
>>>>>>> 202f21b7
    </>
  );
}<|MERGE_RESOLUTION|>--- conflicted
+++ resolved
@@ -66,14 +66,11 @@
           </div>
         </div>
       </div> */}
-<<<<<<< HEAD
-=======
       <ReportFormButton
         id="some id"
         type="nation"
       />{' '}
       {/* Place the button component here */}
->>>>>>> 202f21b7
     </>
   );
 }
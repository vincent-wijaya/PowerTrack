<<<<<<< HEAD
import Headings from "@/app/main/template";
import PageHeading from "@/components/pageHeading";
import ReportsTable from "@/components/table/reportsTable";
import { 
  POLLING_RATE } from '@/config';
import { fetcher } from '@/utils';
import useSWR from "swr";


export default function ReportsDashboard() {



    return (
        <>
            <ReportsTable/>
        </>
=======
import Headings from '@/app/main/template';
import PageHeading from '@/components/pageHeading';

export default function RegionalDashboard({
  params,
}: {
  params: { id: number };
}) {
  return (
    <>
      <div className="flex flex-col-2">
        <PageHeading title={`Area - ${params.id}`} />

        <div>
          {/* <InfoBox title="X Urgent Warnings" description="of all warnings" />*/}
        </div>
      </div>
    </>
>>>>>>> a9bf8c80
  );
}<|MERGE_RESOLUTION|>--- conflicted
+++ resolved
@@ -1,4 +1,3 @@
-<<<<<<< HEAD
 import Headings from "@/app/main/template";
 import PageHeading from "@/components/pageHeading";
 import ReportsTable from "@/components/table/reportsTable";
@@ -16,25 +15,5 @@
         <>
             <ReportsTable/>
         </>
-=======
-import Headings from '@/app/main/template';
-import PageHeading from '@/components/pageHeading';
-
-export default function RegionalDashboard({
-  params,
-}: {
-  params: { id: number };
-}) {
-  return (
-    <>
-      <div className="flex flex-col-2">
-        <PageHeading title={`Area - ${params.id}`} />
-
-        <div>
-          {/* <InfoBox title="X Urgent Warnings" description="of all warnings" />*/}
-        </div>
-      </div>
-    </>
->>>>>>> a9bf8c80
   );
 }
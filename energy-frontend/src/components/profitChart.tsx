'use client';
import React, { useEffect, useState } from 'react';
import Dropdown from './dropDownFilter'; // Adjust the path based on your folder structure
import LineChart from './lineChart';
import useSWR from 'swr';
import { POLLING_RATE } from '@/config';
import { fetcher } from '@/utils';

function ProfitChart(props: { className?: string }) {
  const [profitData, setProfitData] = useState<number[]>([]);
  const [spotPriceData, setSpotPriceData] = useState<number[]>([]);
  const [sellingPriceData, setSellingPriceData] = useState<number[]>([]);
  const [selectedTimeRange, setSelectedTimeRange] =
    useState<string>('last_year');

  const generateDateRange = (timeRange: string) => {
    const now = new Date();
    let startDate;
    switch (timeRange) {
      case 'last_year':
        startDate = new Date(
          now.getFullYear() - 1,
          now.getMonth(),
          now.getDate()
        );
        break;
      case 'last_six_months':
        startDate = new Date(
          now.getFullYear(),
          now.getMonth() - 6,
          now.getDate()
        );
        break;
      case 'last_month':
        startDate = new Date(
          now.getFullYear(),
          now.getMonth() - 1,
          now.getDate()
        );
        break;
      case 'last_week':
        startDate = new Date(
          now.getFullYear(),
          now.getMonth(),
          now.getDate() - 7
        );
        break;
      case 'last_24_hours':
        startDate = new Date(
          now.getFullYear(),
          now.getMonth(),
          now.getDate() - 1
        );
        break;
      default:
        startDate = new Date(
          now.getFullYear() - 1,
          now.getMonth(),
          now.getDate()
        );
    }
    return {
      start: startDate.toISOString(),
      end: now.toISOString(),
    };
  };

  const generateData = () => {
    const newData = Math.floor(Math.random() * (200 - 50 + 1)) + 50;
    return newData;
  };

  const fetchData = () => {
    const dateRange = generateDateRange(selectedTimeRange);
    let start_date = dateRange.start;
    let params = {
      start_date: start_date,
    };
    const url = `${process.env.NEXT_PUBLIC_API_URL}/retailer/profitMargin&start_date=${params.start_date}`;
    return url;
  };
  const { data, error } = useSWR(() => fetchData(), fetcher, {
    refreshInterval: POLLING_RATE,
  });

  useEffect(() => {
    if (data) {
      setProfitData(data);
    }
  }, [data]);

  useEffect(() => {
    const interval1 = setInterval(() => {
      setProfitData((prevData) => [...prevData, generateData()]);
    }, 50000);
    return () => clearInterval(interval1);
  }, []);

  useEffect(() => {
    const interval2 = setInterval(() => {
      setSpotPriceData((prevData) => [...prevData, generateData()]);
    }, 50000);
    return () => clearInterval(interval2);
  }, []);

  useEffect(() => {
    const interval3 = setInterval(() => {
      setSellingPriceData((prevData) => [...prevData, generateData()]);
    }, 50000);
    return () => clearInterval(interval3);
  }, []);

  const handleTimeRangeChange = (value: string) => {
    setSelectedTimeRange(value);
  };

  return (
<<<<<<< HEAD
    <div className={`w-full bg-itembg border border-stroke rounded-lg p-4 ${props.className ? props.className : ""}`}>
=======
    <div
      className={`bg-itembg border border-stroke rounded-lg p-4 ${props.className ? props.className : ''}`}
    >
>>>>>>> a9bf8c80
      <div className="justify-center items-center">
        <div className="drop-shadow-md border-chartBorder ">
          <Dropdown
            onChange={handleTimeRangeChange}
            chartTitle={'Profit Analysis'}
          />
          <LineChart
            chartTitle=""
            xAxisLabels={profitData.map((_, index) => `Day ${index + 1}`)}
            datasets={[
              {
                label: 'Profit',
                data: profitData,
                borderColor: 'purple',
                backgroundColor: 'white',
              },
              {
                label: 'Spot Price',
                data: spotPriceData,
                borderColor: 'red',
                backgroundColor: 'white',
              },
              {
                label: 'Selling Price',
                data: sellingPriceData,
                borderColor: 'blue',
                backgroundColor: 'white',
              },
            ]}
            xAxisTitle="Day"
            yAxisTitle="Value (AUD)"
          />
        </div>
      </div>
    </div>
  );
}

export default ProfitChart;<|MERGE_RESOLUTION|>--- conflicted
+++ resolved
@@ -115,13 +115,9 @@
   };
 
   return (
-<<<<<<< HEAD
-    <div className={`w-full bg-itembg border border-stroke rounded-lg p-4 ${props.className ? props.className : ""}`}>
-=======
     <div
       className={`bg-itembg border border-stroke rounded-lg p-4 ${props.className ? props.className : ''}`}
     >
->>>>>>> a9bf8c80
       <div className="justify-center items-center">
         <div className="drop-shadow-md border-chartBorder ">
           <Dropdown

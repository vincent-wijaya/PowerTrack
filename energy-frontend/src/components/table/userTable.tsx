--- conflicted
+++ resolved
@@ -5,11 +5,7 @@
 
 type DataItem = {
   consumer_id: number;
-<<<<<<< HEAD
-  priority: string;
-=======
   suburb_name: string;
->>>>>>> a9bf8c80
   address: string;
   high_priority: boolean;
 };
@@ -34,17 +30,8 @@
   return new Promise((resolve) => {
     setTimeout(() => {
       resolve({
-<<<<<<< HEAD
-        headers: ["consumer_id", "priority", "address"],
-        data: [
-          { consumer_id: 1, priority: "High", address: "54, Dawes Road" },
-          { consumer_id: 2, priority: "High", address: "6 Sunnsyside Road" },
-          { consumer_id: 3, priority: "Low", address: "Central" }
-        ]
-=======
         headers: ['consumer_id', 'suburb_name', 'address', 'high_priority'], //TODO change suburb and sal the other way
         data: dataItems,
->>>>>>> a9bf8c80
       });
     }, 1000); // Simulating network delay
   });

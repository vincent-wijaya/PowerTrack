import React from 'react';
import Link from 'next/link';

interface TableProps {
  columns: string[];
  data: any[]; // Data should be an array of objects
  link: string | null;
}

export default function Table({ columns, data, link }: TableProps) {
  // Check if link is true, if so, add 'Action' header
  const updatedColumns = link ? [...columns, 'Action'] : columns;

  return (
<<<<<<< HEAD
    <table className="w-full table-auto border-stroke border-r-2">
      <thead>
        <tr>
        {updatedColumns.map((column, columnIndex) => (
          <th
            className="p-4 items-start gap-8  border-stroke border-2"
            key={columnIndex}
          >
            <div className="font-inter text-white text-nowrap">{column}</div>
          </th>
        ))}
=======
    <table className="flex flex-col flex-start flex-shrink-0 border-stroke border-2 rounded-sm">
      <thead className="items-start flex-shrink-0 self-stretch">
        <tr className="flex items-start flex-shrink-0 self-stretch">
          {updatedColumns.map((column, columnIndex) => (
            <th
              className="flex p-4 items-start gap-8 flex-1 self-stretch border-stroke border-r-2 border-b-2"
              key={columnIndex}
            >
              <div className="font-inter text-white text-nowrap">{column}</div>
            </th>
          ))}
>>>>>>> a9bf8c80
        </tr>
      </thead>
      <tbody className="items-start bg-itembg">
        {data.map((row, rowIndex) => (
<<<<<<< HEAD
          <tr key={rowIndex}>
=======
          <tr
            key={rowIndex}
            className="flex items-start flex-shrink-0 self-stretch"
          >
>>>>>>> a9bf8c80
            {columns.map((column, columnIndex) => (
              <td
                className="px-3 py-8 items-start gap-8 border-stroke border-r-2 border-l-2 border-b-2"
                key={columnIndex}
              >
<<<<<<< HEAD
                <div className="font-inter text-center text-white">
                  {(row[column.toLowerCase().replace(' ','_')])}
=======
                <div className="font-inter text-white">
                  {row[column.toLowerCase().replace(' ', '_')].toString()}
>>>>>>> a9bf8c80
                </div>
              </td>
            ))}
            {link && (
              <td
                className="px-3 py-8 items-start gap-8  border-stroke border-r-2 border-b-2"
                key={`action-${rowIndex}`}
              >
<<<<<<< HEAD
                <div className="font-inter text-center text-white bg-purple p-2 rounded-lg">
                    <Link href={`${link}/${row[columns[0].toLowerCase()]}` }>
=======
                <div className="font-inter text-white">
                  <Link href={`${link}/${row[columns[0].toLowerCase()]}`}>
>>>>>>> a9bf8c80
                    View
                  </Link>
                </div>
              </td>
            )}
          </tr>
        ))}
      </tbody>
    </table>
  );
}<|MERGE_RESOLUTION|>--- conflicted
+++ resolved
@@ -12,7 +12,6 @@
   const updatedColumns = link ? [...columns, 'Action'] : columns;
 
   return (
-<<<<<<< HEAD
     <table className="w-full table-auto border-stroke border-r-2">
       <thead>
         <tr>
@@ -24,43 +23,18 @@
             <div className="font-inter text-white text-nowrap">{column}</div>
           </th>
         ))}
-=======
-    <table className="flex flex-col flex-start flex-shrink-0 border-stroke border-2 rounded-sm">
-      <thead className="items-start flex-shrink-0 self-stretch">
-        <tr className="flex items-start flex-shrink-0 self-stretch">
-          {updatedColumns.map((column, columnIndex) => (
-            <th
-              className="flex p-4 items-start gap-8 flex-1 self-stretch border-stroke border-r-2 border-b-2"
-              key={columnIndex}
-            >
-              <div className="font-inter text-white text-nowrap">{column}</div>
-            </th>
-          ))}
->>>>>>> a9bf8c80
         </tr>
       </thead>
       <tbody className="items-start bg-itembg">
         {data.map((row, rowIndex) => (
-<<<<<<< HEAD
           <tr key={rowIndex}>
-=======
-          <tr
-            key={rowIndex}
-            className="flex items-start flex-shrink-0 self-stretch"
-          >
->>>>>>> a9bf8c80
             {columns.map((column, columnIndex) => (
               <td
                 className="px-3 py-8 items-start gap-8 border-stroke border-r-2 border-l-2 border-b-2"
                 key={columnIndex}
               >
-<<<<<<< HEAD
-                <div className="font-inter text-center text-white">
-                  {(row[column.toLowerCase().replace(' ','_')])}
-=======
                 <div className="font-inter text-white">
                   {row[column.toLowerCase().replace(' ', '_')].toString()}
->>>>>>> a9bf8c80
                 </div>
               </td>
             ))}
@@ -69,13 +43,8 @@
                 className="px-3 py-8 items-start gap-8  border-stroke border-r-2 border-b-2"
                 key={`action-${rowIndex}`}
               >
-<<<<<<< HEAD
                 <div className="font-inter text-center text-white bg-purple p-2 rounded-lg">
                     <Link href={`${link}/${row[columns[0].toLowerCase()]}` }>
-=======
-                <div className="font-inter text-white">
-                  <Link href={`${link}/${row[columns[0].toLowerCase()]}`}>
->>>>>>> a9bf8c80
                     View
                   </Link>
                 </div>

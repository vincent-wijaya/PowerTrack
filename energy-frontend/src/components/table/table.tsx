import React, { useEffect, useState } from 'react';
import Link from 'next/link';

import FirstPageIcon from '../icons/firstPageIcon';
import PreviousPageIcon from '../icons/previousPageIcon';
import NextPageIcon from '../icons/nextpageIcon';
import LastPageIcon from '../icons/lastPageIcon';

interface TableProps {
  columns: { name: string; title: string }[];
  data: any[]; // Data should be an array of objects
  link: string | null;
  showPageControls: boolean | false; // title pagination system
}

export default function Table({
  columns,
  data,
  link,
  showPageControls,
}: TableProps) {
  // Check if link is true, if so, add 'Action' header
  const updatedColumns: { name: string; title: string }[] = link
    ? [...columns, { name: 'Action', title: 'Action' }]
    : columns;

  const [page, setPage] = useState<number>(1);
  const [pageInputValue, setPageInputValue] = useState<number>(page);
  const [pages, setPages] = useState<number>(1);
  const [itemsPerPage, setItemsPerPage] = useState<number>(10);
  const ITEMS_PER_PAGE_OPTIONS = [5, 10, 25, 50, 100];
  const [pageItems, setPageItems] = useState(data);

  useEffect(() => {
    setPage(1);
    filterData(data);
  }, [data, itemsPerPage]);

  useEffect(() => {
    filterData(data);
  }, [page, itemsPerPage]); // Added page to dependencies

  useEffect(() => {
    setPageInputValue(page);
  }, [page]);

  const filterData = (data: any) => {
    setPageItems(data.slice((page - 1) * itemsPerPage, page * itemsPerPage));
    setPages(Math.ceil(data.length / itemsPerPage) || 1);
  };

  const previousPage = () => {
    setPage((prevPage) => Math.max(1, prevPage - 1));
  };

  const nextPage = () => {
    setPage((prevPage) => Math.min(prevPage + 1, pages));
  };

  const handleItemsPerPageChange = (newItemsPerPage: number) => {
    setPage(1); // Return to first page
    setItemsPerPage(newItemsPerPage);
  };

  const handlePageChange = (e: React.KeyboardEvent<HTMLInputElement>) => {
    let newPage = pageInputValue;

    if (e.key === 'Enter') {
      if (pageInputValue < 1) {
        newPage = 1; // If page is set to less than 0, set to 0
      } else if (pageInputValue > pages) {
        newPage = pages; // If page is set to more than max pages, set to max page
      }
      setPage(newPage); // Update the page
    }
  };

  return (
<<<<<<< HEAD
    <table className="w-full table-auto border-stroke border-r-2">
      <thead>
        <tr>
        {updatedColumns.map((column, columnIndex) => (
          <th
            className="p-4 items-start gap-8  border-stroke border-2"
            key={columnIndex}
          >
            <div className="font-inter text-white text-nowrap">{column}</div>
          </th>
        ))}
        </tr>
      </thead>
      <tbody className="items-start bg-itembg">
        {data.map((row, rowIndex) => (
          <tr key={rowIndex}>
            {columns.map((column, columnIndex) => (
              <td
                className="px-3 py-8 items-start gap-8 border-stroke border-r-2 border-l-2 border-b-2"
=======
    <>
      <table className="flex flex-col flex-start flex-shrink-0 border-stroke border-2 rounded-sm">
        <thead className="items-start flex-shrink-0 self-stretch">
          <tr className="flex items-start flex-shrink-0 self-stretch">
            {updatedColumns.map((column, columnIndex) => (
              <th
                className="flex p-4 items-start gap-8 flex-1 self-stretch border-stroke border-r-2 border-b-2"
>>>>>>> 7b69b621
                key={columnIndex}
              >
                <div className="font-inter text-white text-nowrap">
                  {column.title}
                </div>
              </th>
            ))}
          </tr>
        </thead>
        <tbody className="items-start flex-shrink-0 self-stretch bg-itembg">
          {pageItems.length === 0 ? (
            <tr className="flex items-start flex-shrink-0 self-stretch">
              <td
<<<<<<< HEAD
                className="px-3 py-8 items-start gap-8  border-stroke border-r-2 border-b-2"
                key={`action-${rowIndex}`}
              >
                <div className="font-inter text-center text-white bg-purple p-2 rounded-lg">
                    <Link href={`${link}/${row[columns[0].toLowerCase()]}` }>
                    View
                  </Link>
                </div>
=======
                className="px-3 py-8 items-center text-center flex-1 self-stretch border-stroke border-r-2 border-b-2"
                colSpan={updatedColumns.length}
              >
                <div className="font-inter text-white">No data found</div>
>>>>>>> 7b69b621
              </td>
            </tr>
          ) : (
            pageItems.map((row, rowIndex) => (
              <tr
                key={rowIndex}
                className="flex items-start flex-shrink-0 self-stretch"
              >
                {columns.map((column, columnIndex) => (
                  <td
                    className="px-3 py-8 items-start gap-8 flex-1 self-stretch border-stroke border-r-2 border-b-2"
                    key={columnIndex}
                  >
                    <div className="font-inter text-white">
                      {row[
                        column.name.toLowerCase().replace(' ', '_')
                      ].toString()}
                    </div>
                  </td>
                ))}
                {link && (
                  <td
                    className="px-3 py-8 items-start gap-8 flex-1 self-stretch border-stroke border-r-2 border-b-2 bg-purple"
                    key={`action-${rowIndex}`}
                  >
                    <div className="font-inter text-white">
                      <Link
                        href={`${link}/${row[columns[0].name.toLowerCase()]}`}
                      >
                        View
                      </Link>
                    </div>
                  </td>
                )}
              </tr>
            ))
          )}
        </tbody>
      </table>
      {showPageControls && (
        <div className="flex flex-row justify-between">
          <div className="text-white">
            <button
              className="hover:opacity-75 transition-all duration-100"
              onClick={() => setPage(1)}
              aria-label="First Page Button"
            >
              <FirstPageIcon />
            </button>
            <button
              className="hover:opacity-75 transition-all duration-100"
              onClick={previousPage}
              aria-label="Previous Page Button"
            >
              <PreviousPageIcon />
            </button>
            <button
              className="hover:opacity-75 transition-all duration-100"
              onClick={nextPage}
              aria-label="Next Page Button"
            >
              <NextPageIcon />
            </button>
            <button
              className="hover:opacity-75 transition-all duration-100"
              onClick={() => setPage(pages)}
              aria-label="Last Page Button"
            >
              <LastPageIcon />
            </button>
            <div>
              <span className="mr-3 font-bold">Page</span>
              <input
                type="number"
                value={pageInputValue}
                onChange={(e) => setPageInputValue(Number(e.target.value))}
                onKeyDown={(e) => handlePageChange(e)}
                className="max-w-14 text-center bg-gray-50 border border-gray-300 text-black text-sm rounded-lg focus:ring-blue-500 focus:border-blue-500 p-2 pr-0 dark:bg-gray-700 dark:border-gray-600 dark:placeholder-gray-400 dark:text-black dark:focus:ring-blue-500 dark:focus:border-blue-500"
                aria-label="Go to Page Input Field"
              ></input>
              <span className="mr-3 font-bold">/ {pages}</span>
            </div>
          </div>
          <div className="text-white font-bold text-lg">
            {data.length} items found
          </div>
          <div>
            <select
              value={itemsPerPage}
              onChange={(option) =>
                handleItemsPerPageChange(Number(option.target.value))
              }
              className="mt-1 flex bg-mainbg border-2 border-chartBorder text-white font-bold hover:border-gray-500 rounded shadow leading-tight focus:outline-none focus:shadow-outline"
              aria-label="Items Per Page Dropdown"
            >
              {ITEMS_PER_PAGE_OPTIONS.map((option) => (
                <option
                  key={option}
                  value={option}
                  aria-label={`${option} items per page option`}
                >
                  {option} items
                </option>
              ))}
            </select>
          </div>
        </div>
      )}
    </>
  );
}<|MERGE_RESOLUTION|>--- conflicted
+++ resolved
@@ -76,27 +76,6 @@
   };
 
   return (
-<<<<<<< HEAD
-    <table className="w-full table-auto border-stroke border-r-2">
-      <thead>
-        <tr>
-        {updatedColumns.map((column, columnIndex) => (
-          <th
-            className="p-4 items-start gap-8  border-stroke border-2"
-            key={columnIndex}
-          >
-            <div className="font-inter text-white text-nowrap">{column}</div>
-          </th>
-        ))}
-        </tr>
-      </thead>
-      <tbody className="items-start bg-itembg">
-        {data.map((row, rowIndex) => (
-          <tr key={rowIndex}>
-            {columns.map((column, columnIndex) => (
-              <td
-                className="px-3 py-8 items-start gap-8 border-stroke border-r-2 border-l-2 border-b-2"
-=======
     <>
       <table className="flex flex-col flex-start flex-shrink-0 border-stroke border-2 rounded-sm">
         <thead className="items-start flex-shrink-0 self-stretch">
@@ -104,7 +83,6 @@
             {updatedColumns.map((column, columnIndex) => (
               <th
                 className="flex p-4 items-start gap-8 flex-1 self-stretch border-stroke border-r-2 border-b-2"
->>>>>>> 7b69b621
                 key={columnIndex}
               >
                 <div className="font-inter text-white text-nowrap">
@@ -118,21 +96,10 @@
           {pageItems.length === 0 ? (
             <tr className="flex items-start flex-shrink-0 self-stretch">
               <td
-<<<<<<< HEAD
-                className="px-3 py-8 items-start gap-8  border-stroke border-r-2 border-b-2"
-                key={`action-${rowIndex}`}
-              >
-                <div className="font-inter text-center text-white bg-purple p-2 rounded-lg">
-                    <Link href={`${link}/${row[columns[0].toLowerCase()]}` }>
-                    View
-                  </Link>
-                </div>
-=======
                 className="px-3 py-8 items-center text-center flex-1 self-stretch border-stroke border-r-2 border-b-2"
                 colSpan={updatedColumns.length}
               >
                 <div className="font-inter text-white">No data found</div>
->>>>>>> 7b69b621
               </td>
             </tr>
           ) : (
@@ -155,16 +122,16 @@
                 ))}
                 {link && (
                   <td
-                    className="px-3 py-8 items-start gap-8 flex-1 self-stretch border-stroke border-r-2 border-b-2 bg-purple"
+                    className="px-3 py-8 items-start gap-8 flex-1 self-stretch border-stroke border-r-2 border-b-2"
                     key={`action-${rowIndex}`}
                   >
-                    <div className="font-inter text-white">
                       <Link
                         href={`${link}/${row[columns[0].name.toLowerCase()]}`}
                       >
-                        View
+                        <div className="font-inter text-center text-white bg-purple p-2 rounded-lg">
+                          View
+                        </div>
                       </Link>
-                    </div>
                   </td>
                 )}
               </tr>

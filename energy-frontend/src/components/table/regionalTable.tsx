--- conflicted
+++ resolved
@@ -29,19 +29,8 @@
   return new Promise((resolve) => {
     setTimeout(() => {
       resolve({
-<<<<<<< HEAD
-        headers: ["sal", "suburb"], //TODO change suburb and sal the other way
-        data: [
-          { sal: 22158, suburb: "Richmond"},
-          { sal: 22303, suburb: "South Yarra"},
-          { sal: 21143, suburb: "Hawthorn"},
-          { sal: 20416, suburb: "Burnley"},
-          { sal: 20451, suburb: "Camberwell"},
-        ]
-=======
         headers: ['sal', 'name', 'postcode'], //TODO change suburb and sal the other way
         data: dataItems,
->>>>>>> a9bf8c80
       });
     }, 1000); // Simulating network delay
   });

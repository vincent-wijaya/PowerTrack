'use client';
import React from "react";
import useSWR from "swr";
import Table from "./table"; // Adjust the import path according to your project structure
import { fetcher } from "@/utils"; // Ensure fetcher is correctly defined in your utils
import { POLLING_RATE } from "@/config"; // Ensure POLLING_RATE is defined in your config

export type ReportsFetchType = {
  start_date: string;
  end_date: string;
  for: {
    suburb_id: number;
    consumer_id: number | null;
  };
};

interface ReportItem {
  start_date: string;
  end_date: string;
  suburb_id: number;
  consumer_id: number | null;
}

<<<<<<< HEAD
export default function ReportsTable() {
  const { data, error } = useSWR<ReportsFetchType[]>(
    `${process.env.NEXT_PUBLIC_API_URL}/retailer/reports`,
    fetcher,
    {
      refreshInterval: POLLING_RATE,
=======
export default function ReportsTable({ id }: ReportsTableProps) {
  const [headers, setHeaders] = useState<string[]>([]);
  const [data, setData] = useState<ReportItem[]>([]);

  useEffect(() => {
    async function getData() {
      try {
        const { headers, data } = await fetchHeadersAndData();
        setHeaders(headers);
        setData(data);
      } catch (error) {
        console.error("Failed to fetch data", error);
      }
>>>>>>> a94d0871
    }
  );
  console.log(data)
  if (error) return <div className="text-white">Failed to load data</div>;
  if (!data) return <div className="text-white">Loading...</div>;

  // Transform data for the table
  const transformedData: ReportItem[] = data.map((report) => ({
    start_date: report.start_date,
    end_date: report.end_date,
    suburb_id: report.for.suburb_id,
    consumer_id: report.for.consumer_id,
  }));

  const headers = ["start_date", "end_date", "suburb_id", "consumer_id"];

  return (
    <Table columns={headers} data={transformedData} link={'/main/individualReport'} />
  );
}<|MERGE_RESOLUTION|>--- conflicted
+++ resolved
@@ -1,9 +1,7 @@
 'use client';
-import React from "react";
-import useSWR from "swr";
+import React, { useState, useEffect } from "react";
 import Table from "./table"; // Adjust the import path according to your project structure
-import { fetcher } from "@/utils"; // Ensure fetcher is correctly defined in your utils
-import { POLLING_RATE } from "@/config"; // Ensure POLLING_RATE is defined in your config
+import fetchReports from "@/api/getReports";
 
 export type ReportsFetchType = {
   start_date: string;
@@ -21,45 +19,40 @@
   consumer_id: number | null;
 }
 
-<<<<<<< HEAD
 export default function ReportsTable() {
-  const { data, error } = useSWR<ReportsFetchType[]>(
-    `${process.env.NEXT_PUBLIC_API_URL}/retailer/reports`,
-    fetcher,
-    {
-      refreshInterval: POLLING_RATE,
-=======
-export default function ReportsTable({ id }: ReportsTableProps) {
-  const [headers, setHeaders] = useState<string[]>([]);
   const [data, setData] = useState<ReportItem[]>([]);
+  const [loading, setLoading] = useState(true);
+  const [error, setError] = useState<string | null>(null);
 
   useEffect(() => {
-    async function getData() {
+    async function loadData() {
       try {
-        const { headers, data } = await fetchHeadersAndData();
-        setHeaders(headers);
-        setData(data);
-      } catch (error) {
-        console.error("Failed to fetch data", error);
+        const reports = await fetchReports();
+        // Transform data for the table
+        const transformedData: ReportItem[] = reports.map((report) => ({
+          start_date: report.start_date,
+          end_date: report.end_date,
+          suburb_id: report.for.suburb_id,
+          consumer_id: report.for.consumer_id,
+        }));
+        setData(transformedData);
+      } catch (err) {
+        console.error("Failed to fetch reports:", err);
+        setError("Failed to fetch reports");
+      } finally {
+        setLoading(false);
       }
->>>>>>> a94d0871
     }
-  );
-  console.log(data)
-  if (error) return <div className="text-white">Failed to load data</div>;
-  if (!data) return <div className="text-white">Loading...</div>;
 
-  // Transform data for the table
-  const transformedData: ReportItem[] = data.map((report) => ({
-    start_date: report.start_date,
-    end_date: report.end_date,
-    suburb_id: report.for.suburb_id,
-    consumer_id: report.for.consumer_id,
-  }));
+    loadData();
+  }, []); // Empty dependency array means this runs once on mount
 
-  const headers = ["start_date", "end_date", "suburb_id", "consumer_id"];
+  if (loading) return <div className="text-white">Loading...</div>;
+  if (error) return <div className="text-white">Error: {error}</div>;
+
+  const headers = ["suburb_id", "consumer_id", "start_date", "end_date"];
 
   return (
-    <Table columns={headers} data={transformedData} link={'/main/individualReport'} />
+    <Table columns={headers} data={data} link={'/main/individualReport'} />
   );
 }
interface InfoBoxProps {
  title: string;
  description: string;
  textColour?: string;
}
<<<<<<< HEAD
export default function InfoBox({ title, description }: InfoBoxProps) {
    return <div className="flex flex-col justify-center items-center p-2 gap-7  w-full bg-itembg border border-stroke rounded-lg">
            <div className="flex flex-col justify-center flex-1 items-center">
            <h1 className="text-white text-center font-inter font-semibold text-2xl leading-12">
                {title}
            </h1>
            <p className="text-white text-center font-inter text-sm">
                {description}
            </p>
            </div>
        </div>;   
=======
export default function InfoBox({ title, description, textColour }: InfoBoxProps) {
  return (
    <div className="flex flex-col justify-center items-center gap-7 flex-shrink-0 w-[280px] h-[140px] bg-itembg border border-stroke rounded-lg">
      <div className="flex flex-col justify-center flex-1 items-center">
        <h1
          className={`${
            textColour ? textColour : "text-white"
          } text-center font-inter font-semibold text-3xl leading-12`}
        >
          {title}
        </h1>
        <p className={`${textColour ? textColour : "text-white"} text-center font-inter text-base leading-9`}>
          {description}
        </p>
      </div>
    </div>
  );
>>>>>>> e5805c7a
}<|MERGE_RESOLUTION|>--- conflicted
+++ resolved
@@ -3,35 +3,15 @@
   description: string;
   textColour?: string;
 }
-<<<<<<< HEAD
 export default function InfoBox({ title, description }: InfoBoxProps) {
-    return <div className="flex flex-col justify-center items-center p-2 gap-7  w-full bg-itembg border border-stroke rounded-lg">
+    return <div className="flex flex-col justify-center items-center p-24 gap-7 flex-shrink-0 w-full bg-itembg border border-stroke rounded-lg">
             <div className="flex flex-col justify-center flex-1 items-center">
-            <h1 className="text-white text-center font-inter font-semibold text-2xl leading-12">
+            <h1 className="text-white text-center font-inter font-semibold text-3xl leading-12">
                 {title}
             </h1>
-            <p className="text-white text-center font-inter text-sm">
+            <p className="text-white text-center font-inter text-xl leading-9">
                 {description}
             </p>
             </div>
         </div>;   
-=======
-export default function InfoBox({ title, description, textColour }: InfoBoxProps) {
-  return (
-    <div className="flex flex-col justify-center items-center gap-7 flex-shrink-0 w-[280px] h-[140px] bg-itembg border border-stroke rounded-lg">
-      <div className="flex flex-col justify-center flex-1 items-center">
-        <h1
-          className={`${
-            textColour ? textColour : "text-white"
-          } text-center font-inter font-semibold text-3xl leading-12`}
-        >
-          {title}
-        </h1>
-        <p className={`${textColour ? textColour : "text-white"} text-center font-inter text-base leading-9`}>
-          {description}
-        </p>
-      </div>
-    </div>
-  );
->>>>>>> e5805c7a
 }
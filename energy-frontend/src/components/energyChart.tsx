--- conflicted
+++ resolved
@@ -159,11 +159,7 @@
 
   return (
     <div>
-<<<<<<< HEAD
-      <div className="w-full flex justify-center items-center ">
-=======
       <div className="flex flex-grow justify-center items-center ">
->>>>>>> a9bf8c80
         <div className="w-full bg-itembg border border-stroke rounded-lg p-4">
           <Dropdown
             onChange={handleTimeRangeChange}

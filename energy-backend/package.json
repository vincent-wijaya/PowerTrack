--- conflicted
+++ resolved
@@ -22,10 +22,7 @@
     "@types/sequelize": "^4.28.20",
     "@types/supertest": "^6.0.2",
     "@types/uuid": "^9.0.8",
-<<<<<<< HEAD
-=======
     "@types/cors": "^2.8.17",
->>>>>>> a9bf8c80
     "cors": "^2.8.5",
     "express": "^4.19.2",
     "kafkajs": "^2.2.4",

--- conflicted
+++ resolved
@@ -21,10 +21,7 @@
     "@types/uuid": "^9.0.8",
     "express": "^4.19.2",
     "kafkajs": "^2.2.4",
-<<<<<<< HEAD
-=======
     "moment": "^2.30.1",
->>>>>>> 11d4fac4
     "pg": "^8.11.5",
     "pg-hstore": "^2.3.4",
     "sequelize": "^6.37.3",

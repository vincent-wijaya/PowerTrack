// Set node enviornment to Test
process.env.NODE_ENV = 'test';

import { Application } from 'express';
import request from 'supertest';
import { Sequelize } from 'sequelize';
import app from '../app';
import { connectToTestDb, dropTestDb } from './testDb';
import moment from 'moment';
<<<<<<< HEAD
import { exportsForTesting } from '../routes/retailerRoute';
const { splitEvents } = exportsForTesting;
=======
import { kWhConversionMultiplier } from '../utils/utils';
>>>>>>> a9bf8c80

describe('GET /retailer/consumption', () => {
  let sequelize: Sequelize;
  let appInstance: Application;

  const mockSuburbConsumptionData = [
    { suburb_id: 1, date: '2024-04-17T09:00:00Z', amount: 1000 },
    { suburb_id: 1, date: '2024-04-18T09:05:00Z', amount: 1100 },
    { suburb_id: 1, date: '2024-04-19T09:10:00Z', amount: 1200 },
    { suburb_id: 1, date: '2024-04-20T09:15:00Z', amount: 1300 },
    { suburb_id: 2, date: '2024-04-17T09:00:00Z', amount: 1400 },
    { suburb_id: 2, date: '2024-05-17T09:05:00Z', amount: 1500 },
    { suburb_id: 2, date: '2024-06-17T09:10:00Z', amount: 1600 },
    { suburb_id: 2, date: '2024-07-17T09:15:00Z', amount: 1700 },
  ];

  const mockConsumerConsumptionData = [
    { consumer_id: 1, date: '2024-04-17T09:00:00Z', amount: 1000 },
    { consumer_id: 1, date: '2024-04-18T09:05:00Z', amount: 1100 },
    { consumer_id: 1, date: '2024-04-19T09:10:00Z', amount: 1200 },
    { consumer_id: 1, date: '2024-04-20T09:15:00Z', amount: 1300 },
    { consumer_id: 2, date: '2024-04-17T09:00:00Z', amount: 1400 },
    { consumer_id: 2, date: '2024-05-17T09:05:00Z', amount: 1500 },
    { consumer_id: 2, date: '2024-06-17T09:10:00Z', amount: 1600 },
    { consumer_id: 2, date: '2024-07-17T09:15:00Z', amount: 1700 },
  ];

  beforeAll(async () => {
    // Set up and connect to test database
    sequelize = await connectToTestDb();
    appInstance = app(sequelize);

    // Insert prerequesite data for tests
    await appInstance.get('models').Suburb.bulkCreate([
      {
        id: 1,
        name: 'Test Suburb',
        postcode: 3000,
        state: 'Victoria',
        latitude: 0,
        longitude: 0,
      },
      {
        id: 2,
        name: 'Test Suburb 2',
        postcode: 3001,
        state: 'Victoria',
        latitude: 0,
        longitude: 0,
      },
    ]);
    await appInstance
      .get('models')
      .SuburbConsumption.bulkCreate(mockSuburbConsumptionData);
    await appInstance.get('models').SellingPrice.create({
      id: 1,
      date: '2024-04-01T09:00:00Z',
      amount: 0.25,
    });
    await appInstance.get('models').Consumer.bulkCreate([
      {
        id: 1,
        street_address: '10 Test Street Melbourne Victoria 3000',
        high_priority: false,
        selling_price_id: 1,
        suburb_id: 1,
      },
      {
        id: 2,
        street_address: '11 Test Street Melbourne Victoria 3000',
        high_priority: false,
        selling_price_id: 1,
        suburb_id: 1,
      },
    ]);
    await appInstance
      .get('models')
      .ConsumerConsumption.bulkCreate(mockConsumerConsumptionData);
  });

  afterAll(async () => {
    // Drop the test database
    await sequelize.close();
    await dropTestDb(sequelize);
  });

  it('should return error 400 if start_date is missing', async () => {
    const response = await request(appInstance).get('/retailer/consumption');

    expect(response.status).toBe(400);
  });

  it('should return error 400 if invalid start_date format is provided', async () => {
    const START_DATE = '01/01/2024'; // Invalid date format

    const response = await request(appInstance).get(
      `/retailer/consumption?start_date=${START_DATE}`
    );

    expect(response.status).toBe(400);
  });

  it('should return error 400 if invalid end_date format is provided', async () => {
    const START_DATE = '2024-01-01T09:00:00Z';
    const END_DATE = '01/01/2024'; // Invalid date format

    const response = await request(appInstance).get(
      `/retailer/consumption?start_date=${START_DATE}&end_date=${END_DATE}`
    );

    expect(response.status).toBe(400);
  });

  it('should return error 400 if future start date is provided', async () => {
    const START_DATE = '2099-01-01T09:00:00Z'; // Future date

    const response = await request(appInstance).get(
      `/retailer/consumption?start_date=${START_DATE}`
    );

    expect(response.status).toBe(400);
  });

  it('should return error 400 if both consumer_id and suburb_id are provided', async () => {
    const START_DATE = '2024-01-01T09:00:00Z';
    const CONSUMER_ID = 1;
    const SUBURB_ID = 1;

    const response = await request(appInstance).get(
      `/retailer/consumption?consumer_id=${CONSUMER_ID}&suburb_id=${SUBURB_ID}&start_date=${START_DATE}`
    );

    expect(response.status).toBe(400);
  });

  it('should return non-empty data for a suburb', async () => {
    // Insert sample data into the database
    const START_DATE = '2024-04-17T09:05:00Z';
    const END_DATE = '2024-04-17T09:11:00Z';
    const SUBURB_ID = 1;

    const adjustedSuburbConsumptionData = mockSuburbConsumptionData.map(
      (consumption) => {
        return {
          ...consumption,
          truncatedDate: moment(consumption.date).startOf('hour').toISOString(),
        };
      }
    );

    // Aggregate the data by hour
    let expectedEnergy = adjustedSuburbConsumptionData
      .filter(
        (consumption) =>
          moment(START_DATE) < moment(consumption.date) &&
          moment(consumption.date) <= moment(END_DATE) &&
          consumption.suburb_id === SUBURB_ID
      )
      .reduce((acc: any, consumption: any) => {
        if (!acc[consumption.truncatedDate]) {
          acc[consumption.truncatedDate] = {
            consumption: 0,
            count: 0,
          };
        }
        acc[consumption.truncatedDate].consumption += consumption.amount;
        acc[consumption.truncatedDate].count++;
        return acc;
      }, {});

    expectedEnergy = Object.keys(expectedEnergy).map((date) => {
      return {
        date,
        amount:
          (expectedEnergy[date].consumption / expectedEnergy[date].count) *
          kWhConversionMultiplier('hourly'), // Gets the average amount
      };
    });

    const response = await request(appInstance).get(
      `/retailer/consumption?suburb_id=${SUBURB_ID}&start_date=${START_DATE}&end_date=${END_DATE}`
    );

    console.log(`API response status: ${response.status}`);
    expect(response.status).toBe(200);
    console.log(`API response: ${JSON.stringify(response.body)}`);
    expect(response.body).toEqual({
      suburb_id: SUBURB_ID,
      start_date: START_DATE,
      end_date: END_DATE,
      energy: expectedEnergy,
    });
  });

  it('should return non-empty data for a consumer with weekly granularity', async () => {
    const START_DATE = '2024-03-17T09:05:00Z';
    const END_DATE = '2024-08-17T09:11:00Z';
    const CONSUMER_ID = 1;

    const adjustedConsumerConsumptionData = mockConsumerConsumptionData.map(
      (consumption) => {
        return {
          ...consumption,
          truncatedDate: moment(consumption.date)
            .startOf('isoWeek')
            .toISOString(),
        };
      }
    );

    let expectedEnergy = adjustedConsumerConsumptionData
      .filter(
        (consumption) =>
          consumption.date > START_DATE &&
          consumption.date <= END_DATE &&
          consumption.consumer_id === CONSUMER_ID
      )
      .reduce((acc: any, consumption: any) => {
        if (!acc[consumption.truncatedDate]) {
          acc[consumption.truncatedDate] = {
            amount: 0,
            count: 0,
          };
        }
        acc[consumption.truncatedDate].amount += consumption.amount;
        acc[consumption.truncatedDate].count++;
        return acc;
      }, {});

    expectedEnergy = Object.keys(expectedEnergy).map((date) => {
      return {
        date,
        amount:
          (expectedEnergy[date].amount / expectedEnergy[date].count) *
          kWhConversionMultiplier('weekly'), // Gets the average amount
      };
    });

    const response = await request(appInstance).get(
      `/retailer/consumption?consumer_id=${CONSUMER_ID}&start_date=${START_DATE}&end_date=${END_DATE}`
    );

    console.log(`API response status: ${response.status}`);
    expect(response.status).toBe(200);
    console.log(`API response: ${JSON.stringify(response.body)}`);
    expect(response.body).toEqual({
      consumer_id: CONSUMER_ID,
      start_date: START_DATE,
      end_date: END_DATE,
      energy: expectedEnergy,
    });
  });

  it('should return non-empty data for a consumer with daily granularity', async () => {
    const START_DATE = '2024-04-13T09:05:00Z';
    const END_DATE = '2024-04-21T09:11:00Z';
    const CONSUMER_ID = 1;

    const adjustedConsumerConsumptionData = mockConsumerConsumptionData.map(
      (consumption) => {
        return {
          ...consumption,
          truncatedDate: moment(consumption.date).startOf('day').toISOString(),
        };
      }
    );

    let expectedEnergy = adjustedConsumerConsumptionData
      .filter(
        (consumption) =>
          consumption.date > START_DATE &&
          consumption.date < END_DATE &&
          consumption.consumer_id === CONSUMER_ID
      )
      .reduce((acc: any, consumption: any) => {
        if (!acc[consumption.truncatedDate]) {
          acc[consumption.truncatedDate] = {
            amount: 0,
            count: 0,
          };
        }
        acc[consumption.truncatedDate].amount += consumption.amount;
        acc[consumption.truncatedDate].count++;
        return acc;
      }, {});

    expectedEnergy = Object.keys(expectedEnergy).map((date) => {
      return {
        date,
        amount:
          (expectedEnergy[date].amount / expectedEnergy[date].count) *
          kWhConversionMultiplier('daily'), // Gets the average amount
      };
    });

    const response = await request(appInstance).get(
      `/retailer/consumption?consumer_id=${CONSUMER_ID}&start_date=${START_DATE}&end_date=${END_DATE}`
    );

    console.log(`API response status: ${response.status}`);
    expect(response.status).toBe(200);
    console.log(`API response: ${JSON.stringify(response.body)}`);
    expect(response.body).toEqual({
      consumer_id: CONSUMER_ID,
      start_date: START_DATE,
      end_date: END_DATE,
      energy: expectedEnergy,
    });
  });

  it('should return non-empty data for a consumer with hourly granularity', async () => {
    const START_DATE = '2024-04-17T09:05:00Z';
    const END_DATE = '2024-04-17T09:11:00Z';
    const CONSUMER_ID = 1;

    const adjustedConsumerConsumptionData = mockConsumerConsumptionData.map(
      (consumption) => {
        return {
          ...consumption,
          truncatedDate: moment(consumption.date).startOf('hour').toISOString(),
        };
      }
    );

    let expectedEnergy = adjustedConsumerConsumptionData
      .filter(
        (consumption) =>
          consumption.date > START_DATE &&
          consumption.date < END_DATE &&
          consumption.consumer_id === CONSUMER_ID
      )
      .reduce((acc: any, consumption: any) => {
        if (!acc[consumption.truncatedDate]) {
          acc[consumption.truncatedDate] = {
            amount: 0,
            count: 0,
          };
        }
        acc[consumption.truncatedDate].amount += consumption.amount;
        acc[consumption.truncatedDate].count++;
        return acc;
      }, {});

    expectedEnergy = Object.keys(expectedEnergy).map((date) => {
      return {
        date,
        amount:
          (expectedEnergy[date].amount / expectedEnergy[date].count) *
          kWhConversionMultiplier('hourly'), // Gets the average amount
      };
    });

    const response = await request(appInstance).get(
      `/retailer/consumption?consumer_id=${CONSUMER_ID}&start_date=${START_DATE}&end_date=${END_DATE}`
    );

    console.log(`API response status: ${response.status}`);
    expect(response.status).toBe(200);
    console.log(`API response: ${JSON.stringify(response.body)}`);
    expect(response.body).toEqual({
      consumer_id: CONSUMER_ID,
      start_date: START_DATE,
      end_date: END_DATE,
      energy: expectedEnergy,
    });
  });

  it('should return data for nation-wide consumption', async () => {
    const START_DATE = '2024-04-17T09:05:00Z';
    const END_DATE = '2024-04-17T09:11:00Z';

    const adjustedSuburbConsumptionData = mockSuburbConsumptionData.map(
      (consumption) => {
        return {
          ...consumption,
          truncatedDate: moment(consumption.date).startOf('hour').toISOString(),
        };
      }
    );

    let expectedEnergy = adjustedSuburbConsumptionData
      .filter(
        (consumption) =>
          consumption.date > START_DATE && consumption.date < END_DATE
      )
      .reduce((acc: any, consumption: any) => {
        if (!acc[consumption.truncatedDate]) {
          acc[consumption.truncatedDate] = {
            amount: 0,
            count: 0,
          };
        }
        acc[consumption.truncatedDate].amount += consumption.amount;
        acc[consumption.truncatedDate].count++;
        return acc;
      }, {});

    expectedEnergy = Object.keys(expectedEnergy).map((date) => {
      return {
        date,
        amount:
          (expectedEnergy[date].amount / expectedEnergy[date].count) *
          kWhConversionMultiplier('hourly'), // Gets the average amount
      };
    });

    const response = await request(appInstance).get(
      `/retailer/consumption?start_date=${START_DATE}&end_date=${END_DATE}`
    );

    console.log(`API response status: ${response.status}`);
    expect(response.status).toBe(200);
    console.log(`API response: ${JSON.stringify(response.body)}`);
    expect(response.body).toEqual({
      start_date: START_DATE,
      end_date: END_DATE,
      energy: expectedEnergy,
    });
  });
});

describe('GET /retailer/map', () => {
  let sequelize: Sequelize;
  let appInstance: Application;

  beforeAll(async () => {
    // Set up and connect to test database
    sequelize = await connectToTestDb();
    appInstance = app(sequelize);

    // Insert prerequesite data for tests
    await appInstance.get('models').Suburb.bulkCreate([
      {
        id: 1,
        name: 'Test Suburb',
        postcode: 3000,
        state: 'Victoria',
        latitude: 100,
        longitude: 100,
      },
      {
        id: 2,
        name: 'Test Suburb 2',
        postcode: 3001,
        state: 'Victoria',
        latitude: 105,
        longitude: 100,
      },
    ]);
  });

  afterAll(async () => {
    // Drop the test database
    await sequelize.close();
    await dropTestDb(sequelize);
  });

  it('should return no data', async () => {
    const response = await request(appInstance).get(
      '/retailer/map?lat1=90&long1=90&lat2=110&long2=110'
    );

    expect(response.status).toBe(200);
    expect(response.body).toEqual({ energy: [] });
  });

  it('should return data for both suburbs', async () => {
    // Insert sample data into the database
    const SuburbConsumption = appInstance.get('models').SuburbConsumption;

    const suburbConsumptionData = await SuburbConsumption.bulkCreate([
      { suburb_id: 1, date: '2024-04-17T09:00:00Z', amount: 1000 },
      { suburb_id: 2, date: '2024-04-17T09:00:00Z', amount: 1100 },
    ]).catch((err: any) => console.log(err));

    const response = await request(appInstance).get('/retailer/map');

    console.log(`API response status: ${response.status}`);
    expect(response.status).toBe(200);
    console.log(`API response: ${JSON.stringify(response.body)}`);
    expect(response.body).toEqual({
      energy: suburbConsumptionData.map((x: typeof SuburbConsumption) => {
        return {
          suburb_id: x.suburb_id,
          consumption: x.amount,
          timestamp: x.date.toISOString(),
        };
      }),
    });
  });
});

describe('GET /retailer/generation', () => {
  let sequelize: Sequelize;
  let appInstance: Application;

  const mockGenerationData = [
    { energy_generator_id: 1, date: '2024-01-01T09:00:00Z', amount: 100 },
    { energy_generator_id: 1, date: '2024-01-01T09:30:00Z', amount: 200 },
    { energy_generator_id: 1, date: '2024-02-01T09:00:00Z', amount: 200 },
    { energy_generator_id: 1, date: '2024-02-01T09:30:00Z', amount: 300 },
    { energy_generator_id: 1, date: '2024-03-01T09:00:00Z', amount: 300 },
    { energy_generator_id: 1, date: '2024-03-01T09:30:00Z', amount: 400 },
    { energy_generator_id: 1, date: '2024-04-01T09:00:00Z', amount: 400 },
    { energy_generator_id: 1, date: '2024-04-01T09:30:00Z', amount: 500 },

    { energy_generator_id: 1, date: '2024-06-01T09:00:00Z', amount: 500 },
    { energy_generator_id: 1, date: '2024-06-01T12:00:00Z', amount: 800 },
    { energy_generator_id: 1, date: '2024-06-02T10:00:00Z', amount: 500 },
    { energy_generator_id: 1, date: '2024-06-02T12:00:00Z', amount: 800 },
    { energy_generator_id: 1, date: '2024-06-03T11:00:00Z', amount: 500 },
    { energy_generator_id: 1, date: '2024-06-03T12:00:00Z', amount: 800 },

    { energy_generator_id: 2, date: '2024-01-01T09:00:00Z', amount: 100 },
    { energy_generator_id: 2, date: '2024-01-02T09:00:00Z', amount: 300 },
    { energy_generator_id: 2, date: '2024-02-01T09:00:00Z', amount: 200 },
    { energy_generator_id: 2, date: '2024-02-02T09:00:00Z', amount: 400 },
    { energy_generator_id: 2, date: '2024-03-01T09:00:00Z', amount: 300 },
    { energy_generator_id: 2, date: '2024-03-02T09:00:00Z', amount: 500 },
    { energy_generator_id: 2, date: '2024-04-01T09:00:00Z', amount: 400 },
    { energy_generator_id: 2, date: '2024-04-02T09:00:00Z', amount: 600 },

    { energy_generator_id: 2, date: '2024-06-01T09:00:00Z', amount: 500 },
    { energy_generator_id: 2, date: '2024-06-01T09:30:00Z', amount: 1000 },
    { energy_generator_id: 2, date: '2024-06-02T09:00:00Z', amount: 500 },
    { energy_generator_id: 2, date: '2024-06-02T09:30:00Z', amount: 1000 },
    { energy_generator_id: 2, date: '2024-06-03T09:00:00Z', amount: 500 },
    { energy_generator_id: 2, date: '2024-06-03T09:30:00Z', amount: 1000 },
  ];

  beforeAll(async () => {
    // Set up and connect to test database
    sequelize = await connectToTestDb();
    appInstance = app(sequelize);

    const Suburb = appInstance.get('models').Suburb;
    const GeneratorType = appInstance.get('models').GeneratorType;
    const EnergyGenerator = appInstance.get('models').EnergyGenerator;
    const EnergyGeneration = appInstance.get('models').EnergyGeneration;

    // Insert prerequesite data for tests
    await Suburb.bulkCreate([
      {
        id: 1,
        name: 'Test Suburb',
        postcode: 3000,
        state: 'Victoria',
        latitude: 0,
        longitude: 0,
      },
      {
        id: 2,
        name: 'Test Suburb 2',
        postcode: 3001,
        state: 'Victoria',
        latitude: 0,
        longitude: 0,
      },
    ]);

    await GeneratorType.create({
      id: 1,
      category: 'Test Generator',
      renewable: false,
    });
    await EnergyGenerator.bulkCreate([
      { id: 1, name: 'Test Generator', suburb_id: 1, generator_type_id: 1 },
      { id: 2, name: 'Test Generator 2', suburb_id: 2, generator_type_id: 1 },
    ]);
    await EnergyGeneration.bulkCreate(mockGenerationData);
  });

  afterAll(async () => {
    // Drop the test database
    await sequelize.close();
    await dropTestDb(sequelize);
  });

  it('should return error 400 if invalid suburb_id is provided', async () => {
    const SUBURB_ID = '1.111'; // Invalid suburb_id

    const response = await request(appInstance).get(
      `/retailer/generation?suburb_id=${SUBURB_ID}`
    );

    expect(response.status).toBe(400);
  });

  it('should return empty generation if invalid suburb_id is provided', async () => {
    const SUBURB_ID = 10000; // Invalid suburb_id
    const START_DATE = '2023-06-01T09:00:00Z';
    const END_DATE = '2023-06-03T12:00:00Z';

    const response = await request(appInstance).get(
      `/retailer/generation?suburb_id=${SUBURB_ID}&start_date=${START_DATE}&end_date=${END_DATE}`
    );

    expect(response.status).toBe(200);
    expect(response.body).toEqual({
      suburb_id: SUBURB_ID,
      start_date: START_DATE,
      end_date: END_DATE,
      energy: [],
    });
  });

  it('should return error 400 if start date is missing', async () => {
    const response = await request(appInstance).get('/retailer/generation');

    expect(response.status).toBe(400);
  });

  it('should return error 400 if invalid start date format is provided', async () => {
    const START_DATE = '01/01/2024'; // Invalid date format

    const response = await request(appInstance).get(
      `/retailer/generation?start_date=${START_DATE}`
    );

    expect(response.status).toBe(400);
  });

  it('should return error 400 if invalid end date format is provided', async () => {
    const START_DATE = '2024-01-01T09:00:00Z';
    const END_DATE = '01/01/2024'; // Invalid date format

    const response = await request(appInstance).get(
      `/retailer/generation?start_date=${START_DATE}&end_date=${END_DATE}`
    );

    expect(response.status).toBe(400);
  });

  it('should return error 400 if future start date is provided', async () => {
    const START_DATE = '2099-01-01T09:00:00Z'; // Future date

    const response = await request(appInstance).get(
      `/retailer/generation?start_date=${START_DATE}`
    );

    expect(response.status).toBe(400);
  });

  it('should return with status and the generation with hourly granularity', async () => {
    const SUBURB_ID = 1;
    const START_DATE = '2023-06-01T08:00:00Z';
    const END_DATE = '2023-06-03T12:00:00Z';

    const adjustedGenerationData = mockGenerationData.map((generation) => {
      return {
        ...generation,
        truncatedDate: moment(generation.date).startOf('hour').toISOString(),
      };
    });

    // Aggregate the data by week
    let expectedEnergy = adjustedGenerationData
      .filter(
        (generation) =>
          moment(START_DATE) < moment(generation.date) &&
          moment(generation.date) <= moment(END_DATE) &&
          generation.energy_generator_id === SUBURB_ID
      )
      .reduce((acc: any, generation: any) => {
        if (!acc[generation.truncatedDate]) {
          acc[generation.truncatedDate] = {
            amount: 0,
            count: 0,
          };
        }
        acc[generation.truncatedDate].amount += generation.amount;
        acc[generation.truncatedDate].count++;
        return acc;
      }, {});

    expectedEnergy = Object.keys(expectedEnergy).map((date) => {
      return {
        date,
        amount:
          (expectedEnergy[date].amount / expectedEnergy[date].count) *
          kWhConversionMultiplier('hourly'), // Gets the average amount
      };
    });

    const response = await request(appInstance).get(
      `/retailer/generation?suburb_id=${SUBURB_ID}&start_date=${START_DATE}&end_date=${END_DATE}`
    );

    expect(response.status).toBe(200);
    expect(response.body).toEqual({
      suburb_id: SUBURB_ID,
      start_date: START_DATE,
      end_date: END_DATE,
      energy: expectedEnergy,
    });
  });

  it('should respond with status 200 and generation between 1 Jan 2024 and 7 Jan 2024 with daily granularity', async () => {
    const SUBURB_ID = 1;
    const START_DATE = '2023-06-01T08:00:00Z';
    const END_DATE = '2023-06-08T08:00:00Z';

    const adjustedGenerationData = mockGenerationData.map((generation) => {
      return {
        ...generation,
        truncatedDate: moment(generation.date).startOf('day').toISOString(),
      };
    });

    // Aggregate the data by week
    let expectedEnergy = adjustedGenerationData
      .filter(
        (generation) =>
          moment(START_DATE) < moment(generation.date) &&
          moment(generation.date) <= moment(END_DATE) &&
          generation.energy_generator_id === SUBURB_ID
      )
      .reduce((acc: any, generation: any) => {
        if (!acc[generation.truncatedDate]) {
          acc[generation.truncatedDate] = {
            amount: 0,
            count: 0,
          };
        }
        acc[generation.truncatedDate].amount += generation.amount;
        acc[generation.truncatedDate].count++;
        return acc;
      }, {});

    expectedEnergy = Object.keys(expectedEnergy).map((date) => {
      return {
        date,
        amount:
          (expectedEnergy[date].amount / expectedEnergy[date].count) *
          kWhConversionMultiplier('daily'), // Gets the average amount
      };
    });

    const response = await request(appInstance).get(
      `/retailer/generation?suburb_id=${SUBURB_ID}&start_date=${START_DATE}&end_date=${END_DATE}`
    );

    expect(response.status).toBe(200);
    expect(response.body).toEqual({
      suburb_id: SUBURB_ID,
      start_date: START_DATE,
      end_date: END_DATE,
      energy: expectedEnergy,
    });
  });

  it('should respond with status 200 and generation between January 2023 and August 2023 with weekly granularity', async () => {
    const SUBURB_ID = 1;
    const START_DATE = '2023-01-01T08:00:00Z';
    const END_DATE = '2023-08-01T08:00:00Z';

    const adjustedGenerationData = mockGenerationData.map((generation) => {
      return {
        ...generation,
        truncatedDate: moment(generation.date).startOf('isoWeek').toISOString(),
      };
    });

    // Aggregate the data by week and averaging the amount
    let expectedEnergy = adjustedGenerationData
      .filter(
        (generation) =>
          moment(generation.date) > moment(START_DATE) &&
          moment(generation.date) <= moment(END_DATE) &&
          generation.energy_generator_id === SUBURB_ID
      )
      .reduce((acc: any, generation: any) => {
        if (!acc[generation.truncatedDate]) {
          acc[generation.truncatedDate] = {
            amount: 0,
            count: 0,
          };
        }
        acc[generation.truncatedDate].amount += generation.amount;
        acc[generation.truncatedDate].count++;
        return acc;
      }, {});

    expectedEnergy = Object.keys(expectedEnergy).map((date) => {
      return {
        date,
        amount:
          (expectedEnergy[date].amount / expectedEnergy[date].count) *
          kWhConversionMultiplier('weekly'), // Gets the average amount
      };
    });

    const response = await request(appInstance).get(
      `/retailer/generation?suburb_id=${SUBURB_ID}&start_date=${START_DATE}&end_date=${END_DATE}`
    );

    expect(response.status).toBe(200);
    expect(response.body).toEqual({
      suburb_id: SUBURB_ID,
      start_date: START_DATE,
      end_date: END_DATE,
      energy: expectedEnergy,
    });
  });

  it('should return nationwide average with weekly granularity', async () => {
    const START_DATE = '2023-01-01T08:00:00Z';
    const END_DATE = '2023-08-01T08:00:00Z';

    const adjustedGenerationData = mockGenerationData.map((generation) => {
      return {
        ...generation,
        truncatedDate: moment(generation.date).startOf('isoWeek').toISOString(),
      };
    });

    // Aggregate the data by week
    let expectedEnergy = adjustedGenerationData
      .filter(
        (generation) =>
          moment(START_DATE) < moment(generation.date) &&
          moment(generation.date) <= moment(END_DATE)
      )
      .reduce((acc: any, generation: any) => {
        if (!acc[generation.truncatedDate]) {
          acc[generation.truncatedDate] = {
            amount: 0,
            count: 0,
          };
        }
        acc[generation.truncatedDate].amount += generation.amount;
        acc[generation.truncatedDate].count++;
        return acc;
      }, {});

    expectedEnergy = Object.keys(expectedEnergy).map((date) => {
      return {
        date,
        amount:
          (expectedEnergy[date].amount / expectedEnergy[date].count) *
          kWhConversionMultiplier('weekly'), // Gets the average amount
      };
    });

    const response = await request(appInstance).get(
      `/retailer/generation?start_date=${START_DATE}&end_date=${END_DATE}`
    );

    expect(response.status).toBe(200);
    expect(response.body).toEqual({
      start_date: START_DATE,
      end_date: END_DATE,
      energy: expectedEnergy,
    });
  });
});

describe('GET /retailer/profitMargin', () => {
  let sequelize: Sequelize;
  let appInstance: Application;
  const spotPriceTestData = [
    { date: new Date('2024-01-01T11:00:00'), amount: 3 },
    { date: new Date('2024-01-02T11:00:00'), amount: 3 },
    { date: new Date('2024-01-03T11:10:00'), amount: 3 },
    { date: new Date('2024-01-04T11:10:00'), amount: 3 },
    { date: new Date('2024-01-05T11:10:00'), amount: 3 },
  ];
  const sellingPriceTestData = [
    { date: new Date('2024-01-01T11:10:00'), amount: 2 },
    { date: new Date('2024-01-02T11:10:00'), amount: 2 },
    { date: new Date('2024-01-03T11:10:00'), amount: 2 },
    { date: new Date('2024-01-04T11:00:00'), amount: 2 },
    { date: new Date('2024-01-05T11:00:00'), amount: 2 },
  ];

  const startDate = new Date('2024-01-01T11:10:00');
  const endDate = new Date('2024-01-05T11:00:00');

  beforeAll(async () => {
    // Set up and connect to test database
    sequelize = await connectToTestDb();
    appInstance = app(sequelize);
    const { SpotPrice, SellingPrice } = await appInstance.get('models');
    // Insert prerequesite data for tests
    await SpotPrice.bulkCreate(spotPriceTestData);
    await SellingPrice.bulkCreate(sellingPriceTestData);
  });

  afterAll(async () => {
    // Drop the test database
    await sequelize.close();
    await dropTestDb(sequelize);
  });

  it('should return all data', async () => {
    const response = await request(appInstance).get('/retailer/profitMargin');

    let expectedSellingPrice = sellingPriceTestData.map((data) => ({
      date: data.date.toISOString(),
      amount: data.amount,
    }));
    expectedSellingPrice.sort(
      (a: any, b: any) =>
        new Date(a.date).valueOf() - new Date(b.date).valueOf()
    );

    let expectedSpotPrice = spotPriceTestData.map((data) => ({
      date: data.date.toISOString(),
      amount: data.amount,
    }));
    expectedSpotPrice.sort(
      (a: any, b: any) =>
        new Date(a.date).valueOf() - new Date(b.date).valueOf()
    );

    expect(response.status).toBe(200);
    expect(response.body).toEqual({
      selling_prices: expectedSellingPrice,
      spot_prices: expectedSpotPrice,
    });
  });

  it('should return all data after the start date', async () => {
    const response = await request(appInstance).get(
      `/retailer/profitMargin?start_date=${startDate.toISOString()}`
    );

    let expectedSellingPrice = sellingPriceTestData
      .filter((price) => price.date > startDate) // filter to after start date
      .map((data) => ({
        date: data.date.toISOString(),
        amount: data.amount,
      }));
    expectedSellingPrice.sort(
      (a: any, b: any) =>
        new Date(a.date).valueOf() - new Date(b.date).valueOf()
    );

    let expectedSpotPrice = spotPriceTestData
      .filter((price) => price.date > startDate) // filter to after start date
      .map((data) => ({
        date: data.date.toISOString(),
        amount: data.amount,
      }));
    expectedSpotPrice.sort(
      (a: any, b: any) =>
        new Date(a.date).valueOf() - new Date(b.date).valueOf()
    );

    expect(response.status).toBe(200);
    expect(response.body).toEqual({
      selling_prices: expectedSellingPrice,
      spot_prices: expectedSpotPrice,
    });
  });

  it('should return all data between the start date and end date', async () => {
    const response = await request(appInstance).get(
      `/retailer/profitMargin?start_date=${startDate.toISOString()}&end_date=${endDate.toISOString()}`
    );

    let expectedSellingPrice = sellingPriceTestData
      .filter((price) => price.date > startDate && price.date <= endDate) // filter to after start date and before end date
      .map((data) => ({
        date: data.date.toISOString(),
        amount: data.amount,
      }));
    expectedSellingPrice.sort(
      (a: any, b: any) =>
        new Date(a.date).valueOf() - new Date(b.date).valueOf()
    );

    let expectedSpotPrice = spotPriceTestData
      .filter((price) => price.date > startDate && price.date <= endDate) // filter to after start date and before end date
      .map((data) => ({
        date: data.date.toISOString(),
        amount: data.amount,
      }));
    expectedSpotPrice.sort(
      (a: any, b: any) =>
        new Date(a.date).valueOf() - new Date(b.date).valueOf()
    );

    expect(response.status).toBe(200);
    expect(response.body).toEqual({
      selling_prices: expectedSellingPrice,
      spot_prices: expectedSpotPrice,
    });
  });
});

describe('GET /retailer/warnings - category outage_hp', () => {
  let sequelize: Sequelize;
  let appInstance: Application;

  const highPriorityConsumerAddress = '10 Test Street Melbourne Victoria 3000';

  beforeAll(async () => {
    // Set up and connect to test database
    sequelize = await connectToTestDb();
    appInstance = app(sequelize);

    // Insert prerequesite data for tests
    await appInstance.get('models').Suburb.bulkCreate([
      {
        id: 1,
        name: 'Test Suburb',
        postcode: 3000,
        state: 'Victoria',
        latitude: 100,
        longitude: 100,
      },
      {
        id: 2,
        name: 'Test Suburb 2',
        postcode: 3001,
        state: 'Victoria',
        latitude: 100,
        longitude: 100,
      },
    ]);
    await appInstance.get('models').Consumer.bulkCreate([
      {
        id: 1,
        street_address: highPriorityConsumerAddress,
        high_priority: true,
        suburb_id: 1,
      },
      {
        id: 2,
        street_address: highPriorityConsumerAddress,
        high_priority: true,
        suburb_id: 2,
      },
    ]);
    await appInstance.get('models').ConsumerConsumption.bulkCreate([
      {
        consumer_id: 1,
        date: '2024-04-17T09:00:00Z',
        amount: 10,
      },
      {
        consumer_id: 2,
        date: '2024-04-17T09:00:00Z',
        amount: 0,
      },
    ]);
    await appInstance.get('models').GoalType.create({
      id: 3,
      category: 'contract',
      description:
        'I want to prioritise supplying power for specific consumers I have a contract with',
      target_type: 'retailer',
    });
    await appInstance.get('models').WarningType.create({
      id: 1,
      goal_type_id: 3,
      category: 'outage_hp',
      description: 'Energy outage for high priority consumer',
      trigger_greater_than: false,
      target: 0,
    });
  });

  afterAll(async () => {
    // Drop the test database
    await sequelize.close();
    await dropTestDb(sequelize);
  });

  it('should not return an outage_hp warning', async () => {
    const response = await request(appInstance).get(
      '/retailer/warnings?suburb_id=1'
    );

    console.log(`API response status: ${response.status}`);
    expect(response.status).toBe(200);

    console.log(`API response: ${JSON.stringify(response.body)}`);
    let relevantWarnings = response.body.warnings.filter(
      (warning: any) => warning.category === 'outage_hp'
    );
    expect(relevantWarnings).toEqual([]);
  });

  it('should return an outage_hp warning', async () => {
    const response = await request(appInstance).get(
      '/retailer/warnings?suburb_id=2'
    );

    console.log(`API response status: ${response.status}`);
    expect(response.status).toBe(200);
    console.log(`API response: ${JSON.stringify(response.body)}`);
    let relevantWarnings = response.body.warnings.filter(
      (warning: any) => warning.category === 'outage_hp'
    );
    expect(relevantWarnings.length).toBe(1);
    expect(relevantWarnings[0].data).toEqual({
      consumer_id: 2,
      street_address: highPriorityConsumerAddress,
    });
  });

  it('should return an outage_hp warning (with no suburb or consumer provided', async () => {
    const response = await request(appInstance).get('/retailer/warnings');

    console.log(`API response status: ${response.status}`);
    expect(response.status).toBe(200);
    console.log(`API response: ${JSON.stringify(response.body)}`);
    let relevantWarnings = response.body.warnings.filter(
      (warning: any) => warning.category === 'outage_hp'
    );
    expect(relevantWarnings.length).toBe(1);
    expect(relevantWarnings[0].data).toEqual({
      consumer_id: 2,
      street_address: highPriorityConsumerAddress,
    });
  });
});

describe('GET /retailer/warnings - category high_cost', () => {
  let sequelize: Sequelize;
  let appInstance: Application;

  const address1 = '10 Test Street Melbourne Victoria 3000';

  beforeAll(async () => {
    // Set up and connect to test database
    sequelize = await connectToTestDb();
    appInstance = app(sequelize);

    // Insert prerequesite data for tests
    await appInstance.get('models').Suburb.create({
      id: 1,
      name: 'Test Suburb',
      postcode: 3000,
      state: 'Victoria',
      latitude: 100,
      longitude: 100,
    });
    await appInstance.get('models').Consumer.create({
      id: 1,
      street_address: address1,
      high_priority: false,
      suburb_id: 1,
    });
    await appInstance.get('models').GoalType.create({
      id: 6,
      category: 'low_expense',
      description: 'I want to spend less money on energy.',
      target_type: 'consumer',
    });
    await appInstance.get('models').WarningType.create({
      id: 8,
      goal_type_id: 6,
      category: 'high_cost',
      description: 'Cost of energy is high right now.',
      trigger_greater_than: true,
      target: 0.5,
    });
  });

  afterAll(async () => {
    // Drop the test database
    await sequelize.close();
    await dropTestDb(sequelize);
  });

  it('should not return a high_cost warning and then later return a high_cost warning', async () => {
    let response;
    let relevantWarnings;

    // Add a low cost selling price to not trigger the warning
    await appInstance.get('models').SellingPrice.create({
      date: '2024-04-17T09:00:00Z',
      amount: 0.25,
    });

    response = await request(appInstance).get(
      '/retailer/warnings?consumer_id=1'
    );

    console.log(`API response status: ${response.status}`);
    expect(response.status).toBe(200);

    console.log(`API response: ${JSON.stringify(response.body)}`);
    relevantWarnings = response.body.warnings.filter(
      (warning: any) => warning.category === 'high_cost'
    );
    expect(relevantWarnings).toEqual([]);

    // Add a high cost selling price to trigger the warning
    await appInstance.get('models').SellingPrice.create({
      date: '2024-04-17T10:00:00Z',
      amount: 0.5,
    });

    response = await request(appInstance).get(
      '/retailer/warnings?consumer_id=1'
    );

    console.log(`API response status: ${response.status}`);
    expect(response.status).toBe(200);

    console.log(`API response: ${JSON.stringify(response.body)}`);
    relevantWarnings = response.body.warnings.filter(
      (warning: any) => warning.category === 'high_cost'
    );
    expect(relevantWarnings.length).toBe(1);
    expect(relevantWarnings[0].data).toEqual({
      energy_cost: '0.5',
    });
  });
});

describe('GET /retailer/warnings - category high_usage', () => {
  let sequelize: Sequelize;
  let appInstance: Application;

  beforeAll(async () => {
    // Set up and connect to test database
    sequelize = await connectToTestDb();
    appInstance = app(sequelize);

    // Insert prerequesite data for tests
    await appInstance.get('models').Suburb.bulkCreate([
      {
        id: 1,
        name: 'Test Suburb',
        postcode: 3000,
        state: 'Victoria',
        latitude: 100,
        longitude: 100,
      },
      {
        id: 2,
        name: 'Test Suburb 2',
        postcode: 3001,
        state: 'Victoria',
        latitude: 100,
        longitude: 100,
      },
    ]);
    await appInstance.get('models').GeneratorType.create({
      id: 1,
      category: 'Natural Gas Pipeline',
      renewable: false,
    });
    await appInstance.get('models').EnergyGenerator.bulkCreate([
      {
        id: 1,
        name: 'Test Generator 1',
        generator_type_id: 1,
        suburb_id: 1,
      },
      {
        id: 2,
        name: 'Test Generator 2',
        generator_type_id: 1,
        suburb_id: 2,
      },
    ]);

    await appInstance.get('models').SuburbConsumption.create({
      amount: 10,
      date: new Date().toISOString(),
      suburb_id: 1,
    });
    await appInstance.get('models').SuburbConsumption.create({
      amount: 8,
      date: new Date().toISOString(),
      suburb_id: 2,
    });
    await appInstance.get('models').EnergyGeneration.create({
      amount: 10,
      date: new Date().toISOString(),
      energy_generator_id: 1,
    });
    await appInstance.get('models').EnergyGeneration.create({
      amount: 10,
      date: new Date().toISOString(),
      energy_generator_id: 2,
    });
    await appInstance.get('models').GoalType.create({
      id: 1,
      category: 'profit',
      description:
        'I want to sell most/all of the energy I buy. Sell energy for more than I bought it for.',
      target_type: 'retailer',
    });
    await appInstance.get('models').WarningType.create({
      id: 1,
      goal_type_id: 1,
      category: 'high_usage',
      description: 'Too much energy used in the grid',
      trigger_greater_than: true,
      target: 0.85,
    });
  });

  afterAll(async () => {
    // Drop the test database
    await sequelize.close();
    await dropTestDb(sequelize);
  });

  it('should not return a high_usage warning', async () => {
    const response = await request(appInstance).get(
      '/retailer/warnings?suburb_id=2'
    );

    expect(response.status).toBe(200);

    let relevantWarnings = response.body.warnings.filter(
      (warning: any) => warning.category === 'high_usage'
    );
    expect(relevantWarnings).toEqual([]);
  });

  it('should return a high_usage warning', async () => {
    const response = await request(appInstance).get(
      '/retailer/warnings?suburb_id=1'
    );

    expect(response.status).toBe(200);
    let relevantWarnings = response.body.warnings.filter(
      (warning: any) => warning.category === 'high_usage'
    );
    expect(relevantWarnings.length).toBe(1);
    expect(relevantWarnings[0].data).toEqual({
      energy_utilised_percentage: 1,
    });
  });

  it('should return an high_usage warning (with no suburb or consumer provided', async () => {
    const response = await request(appInstance).get('/retailer/warnings');

    expect(response.status).toBe(200);
    let relevantWarnings = response.body.warnings.filter(
      (warning: any) => warning.category === 'high_usage'
    );
    expect(relevantWarnings.length).toBe(1);
    expect(relevantWarnings[0].data).toEqual({
      energy_utilised_percentage: 0.9,
    });
  });
});

describe('GET /retailer/warnings - category low_usage', () => {
  let sequelize: Sequelize;
  let appInstance: Application;

  beforeAll(async () => {
    // Set up and connect to test database
    sequelize = await connectToTestDb();
    appInstance = app(sequelize);

    // Insert prerequesite data for tests
    await appInstance.get('models').Suburb.bulkCreate([
      {
        id: 1,
        name: 'Test Suburb',
        postcode: 3000,
        state: 'Victoria',
        latitude: 100,
        longitude: 100,
      },
      {
        id: 2,
        name: 'Test Suburb 2',
        postcode: 3001,
        state: 'Victoria',
        latitude: 100,
        longitude: 100,
      },
    ]);
    await appInstance.get('models').GeneratorType.create({
      id: 1,
      category: 'Natural Gas Pipeline',
      renewable: false,
    });
    await appInstance.get('models').EnergyGenerator.bulkCreate([
      {
        id: 1,
        name: 'Test Generator 1',
        generator_type_id: 1,
        suburb_id: 1,
      },
      {
        id: 2,
        name: 'Test Generator 2',
        generator_type_id: 1,
        suburb_id: 2,
      },
    ]);

    await appInstance.get('models').SuburbConsumption.create({
      amount: 1,
      date: new Date().toISOString(),
      suburb_id: 1,
    });
    await appInstance.get('models').SuburbConsumption.create({
      amount: 1,
      date: new Date().toISOString(),
      suburb_id: 1,
    });
    await appInstance.get('models').SuburbConsumption.create({
      amount: 10,
      date: new Date().toISOString(),
      suburb_id: 2,
    });
    await appInstance.get('models').EnergyGeneration.create({
      amount: 10,
      date: new Date().toISOString(),
      energy_generator_id: 1,
    });
    await appInstance.get('models').EnergyGeneration.create({
      amount: 10,
      date: new Date().toISOString(),
      energy_generator_id: 1,
    });
    await appInstance.get('models').EnergyGeneration.create({
      amount: 10,
      date: new Date().toISOString(),
      energy_generator_id: 2,
    });
    await appInstance.get('models').GoalType.create({
      id: 1,
      category: 'profit',
      description:
        'I want to sell most/all of the energy I buy. Sell energy for more than I bought it for.',
      target_type: 'retailer',
    });
    await appInstance.get('models').WarningType.create({
      id: 1,
      goal_type_id: 1,
      category: 'low_usage',
      description: 'Too much unused energy in the grid',
      trigger_greater_than: false,
      target: 0.5,
    });
  });

  afterAll(async () => {
    // Drop the test database
    await sequelize.close();
    await dropTestDb(sequelize);
  });

  it('should not return a low_usage warning', async () => {
    const response = await request(appInstance).get(
      '/retailer/warnings?suburb_id=2'
    );

    expect(response.status).toBe(200);

    let relevantWarnings = response.body.warnings.filter(
      (warning: any) => warning.category === 'low_usage'
    );
    expect(relevantWarnings).toEqual([]);
  });

  it('should return a low_usage warning', async () => {
    const response = await request(appInstance).get(
      '/retailer/warnings?suburb_id=1'
    );

    expect(response.status).toBe(200);
    let relevantWarnings = response.body.warnings.filter(
      (warning: any) => warning.category === 'low_usage'
    );
    expect(relevantWarnings.length).toBe(1);
    expect(relevantWarnings[0].data).toEqual({
      energy_utilised_percentage: 0.1,
    });
  });

  it('should return an low_usage warning (with no suburb or consumer provided', async () => {
    const response = await request(appInstance).get('/retailer/warnings');

    expect(response.status).toBe(200);
    let relevantWarnings = response.body.warnings.filter(
      (warning: any) => warning.category === 'low_usage'
    );
    expect(relevantWarnings.length).toBe(1);
    expect(relevantWarnings[0].data).toEqual({
      energy_utilised_percentage: 0.4,
    });
  });
});

describe('GET /retailer/consumers', () => {
  let sequelize: Sequelize;
  let appInstance: Application;

  beforeAll(async () => {
    sequelize = await connectToTestDb();
    appInstance = app(sequelize);

    await appInstance.get('models').Suburb.bulkCreate([
      {
        id: 1,
        name: 'Test Suburb 1',
        postcode: 3000,
        state: 'Victoria',
        latitude: 100,
        longitude: 100,
      },
      {
        id: 2,
        name: 'Test Suburb 2',
        postcode: 3001,
        state: 'Victoria',
        latitude: 105,
        longitude: 100,
      },
    ]);

    await appInstance.get('models').Consumer.bulkCreate([
      {
        id: 1,
        street_address: '10 Test Street Melbourne Victoria 3000',
        high_priority: false,
        selling_price_id: 1,
        suburb_id: 1,
      },
      {
        id: 2,
        street_address: '20 Test Street Melbourne Victoria 3000',
        high_priority: true,
        selling_price_id: 1,
        suburb_id: 2,
      },
    ]);
  });

  afterAll(async () => {
    await sequelize.close();
    await dropTestDb(sequelize);
  });

  it('should return all consumers', async () => {
    const response = await request(appInstance).get('/retailer/consumers');

    expect(response.status).toBe(200);
    expect(response.body.consumers.length).toBe(2);
  });

  it('should return consumers by suburb_id', async () => {
    const response = await request(appInstance).get(
      '/retailer/consumers?suburb_id=1'
    );

    expect(response.status).toBe(200);
    expect(response.body.consumers.length).toBe(1);
    expect(Number(response.body.consumers[0].suburb_id)).toBe(1); // Convert to number
  });

  it('should return a specific consumer by consumer_id', async () => {
    const response = await request(appInstance).get(
      '/retailer/consumers?consumer_id=1'
    );

    console.log('Response status:', response.status);
    console.log('Response body:', response.body);

    expect(response.status).toBe(200);
    expect(response.body.consumers.length).toBe(1);
    expect(response.body.consumers[0].id).toBe('1');
  });

  it('should return 400 if both suburb_id and consumer_id are specified', async () => {
    const response = await request(appInstance).get(
      '/retailer/consumers?suburb_id=1&consumer_id=1'
    );

    expect(response.status).toBe(400);
    expect(response.text).toBe('Cannot specify both suburb_id and consumer_id');
  });
});

describe('GET /retailer/generator', () => {
  let sequelize: Sequelize;
  let appInstance: Application;

  const mockEnergyGenerations = [
    { energy_generator_id: 1, date: '2024-01-01T09:00:00Z', amount: 100 },
    { energy_generator_id: 1, date: '2024-01-01T09:30:00Z', amount: 200 },
    { energy_generator_id: 1, date: '2024-02-01T09:00:00Z', amount: 200 },
    { energy_generator_id: 1, date: '2024-02-01T09:30:00Z', amount: 300 },
    { energy_generator_id: 1, date: '2024-03-01T09:00:00Z', amount: 300 },
    { energy_generator_id: 1, date: '2024-03-01T09:30:00Z', amount: 400 },
    { energy_generator_id: 1, date: '2024-04-01T09:00:00Z', amount: 400 },
    { energy_generator_id: 1, date: '2024-04-01T09:30:00Z', amount: 500 },

    { energy_generator_id: 1, date: '2024-06-01T09:00:00Z', amount: 500 },
    { energy_generator_id: 1, date: '2024-06-01T12:00:00Z', amount: 800 },
    { energy_generator_id: 1, date: '2024-06-02T10:00:00Z', amount: 500 },
    { energy_generator_id: 1, date: '2024-06-02T12:00:00Z', amount: 800 },
    { energy_generator_id: 1, date: '2024-06-03T11:00:00Z', amount: 500 },
    { energy_generator_id: 1, date: '2024-06-03T12:00:00Z', amount: 800 },

    { energy_generator_id: 2, date: '2024-01-01T09:00:00Z', amount: 100 },
    { energy_generator_id: 2, date: '2024-01-02T09:00:00Z', amount: 300 },
    { energy_generator_id: 2, date: '2024-02-01T09:00:00Z', amount: 200 },
    { energy_generator_id: 2, date: '2024-02-02T09:00:00Z', amount: 400 },
    { energy_generator_id: 2, date: '2024-03-01T09:00:00Z', amount: 300 },
    { energy_generator_id: 2, date: '2024-03-02T09:00:00Z', amount: 500 },
    { energy_generator_id: 2, date: '2024-04-01T09:00:00Z', amount: 400 },
    { energy_generator_id: 2, date: '2024-04-02T09:00:00Z', amount: 600 },

    { energy_generator_id: 2, date: '2024-06-01T09:00:00Z', amount: 500 },
    { energy_generator_id: 2, date: '2024-06-01T09:30:00Z', amount: 1000 },
    { energy_generator_id: 2, date: '2024-06-02T09:00:00Z', amount: 500 },
    { energy_generator_id: 2, date: '2024-06-02T09:30:00Z', amount: 1000 },
    { energy_generator_id: 2, date: '2024-06-03T09:00:00Z', amount: 500 },
    { energy_generator_id: 2, date: '2024-06-03T09:30:00Z', amount: 1000 },
  ];

  beforeAll(async () => {
    // Set up and connect to test database
    sequelize = await connectToTestDb();
    appInstance = app(sequelize);

    const Suburb = appInstance.get('models').Suburb;
    const GeneratorType = appInstance.get('models').GeneratorType;
    const EnergyGenerator = appInstance.get('models').EnergyGenerator;
    const EnergyGeneration = appInstance.get('models').EnergyGeneration;

    // Insert prerequesite data for tests
    await Suburb.bulkCreate([
      {
        id: 1,
        name: 'Test Suburb',
        postcode: 3000,
        state: 'Victoria',
        latitude: 100,
        longitude: 100,
      },
      {
        id: 2,
        name: 'Test Suburb 2',
        postcode: 3001,
        state: 'Victoria',
        latitude: 105,
        longitude: 100,
      },
    ]);

    await GeneratorType.create({
      id: 1,
      category: 'Test Generator',
      renewable: false,
    });
    await EnergyGenerator.bulkCreate([
      { id: 1, name: 'Test Generator', suburb_id: 1, generator_type_id: 1 },
      { id: 2, name: 'Test Generator 2', suburb_id: 2, generator_type_id: 1 },
    ]);

    await EnergyGeneration.bulkCreate(mockEnergyGenerations);
  });

  afterAll(async () => {
    // Drop the test database
    await sequelize.close();
    await dropTestDb(sequelize);
  });

  it('should return error 400 if invalid suburb_id is provided', async () => {
    const SUBURB_ID = '1.111'; // Invalid suburb_id

    const response = await request(appInstance).get(
      `/retailer/generator?suburb_id=${SUBURB_ID}`
    );

    expect(response.status).toBe(400);
  });

  it('should return empty generator array if invalid suburb_id is provided', async () => {
    const SUBURB_ID = 100000; // Suburb doesn't exist
    const START_DATE = '2024-06-01T09:00:00Z';
    const END_DATE = '2024-06-03T11:00:00Z';

    const response = await request(appInstance).get(
      `/retailer/generator?suburb_id=${SUBURB_ID}&start_date=${START_DATE}&end_date=${END_DATE}`
    );

    expect(response.status).toBe(200);
    expect(response.body).toEqual({
      suburb_id: SUBURB_ID,
      start_date: START_DATE,
      end_date: END_DATE,
      generators: [],
    });
  });

  it('should return error 400 if start date is missing', async () => {
    const response = await request(appInstance).get('/retailer/generator');

    expect(response.status).toBe(400);
  });

  it('should return error 400 if invalid start date format is provided', async () => {
    const START_DATE = '01/01/2024'; // Invalid date format

    const response = await request(appInstance).get(
      `/retailer/generator?start_date=${START_DATE}`
    );

    expect(response.status).toBe(400);
  });

  it('should return error 400 if invalid end date format is provided', async () => {
    const START_DATE = '2024-01-01T09:00:00Z';
    const END_DATE = '01/01/2024'; // Invalid date format

    const response = await request(appInstance).get(
      `/retailer/generator?start_date=${START_DATE}&end_date=${END_DATE}`
    );

    expect(response.status).toBe(400);
  });

  it('should return error 400 if future start date is provided', async () => {
    const START_DATE = '2026-06-10T09:00:00Z'; // Date is in the future

    const response = await request(appInstance).get(
      `/retailer/generator?start_date=${START_DATE}`
    );

    expect(response.status).toBe(400);
  });

  it('should return energy generation of all generator in weekly time granularity', async () => {
    const START_DATE = '2024-06-01T09:00:00Z';
    const END_DATE = '2024-07-10T11:00:00Z';

    const adjustedGenerationData = mockEnergyGenerations.map((generation) => {
      return {
        ...generation,
        truncatedDate: moment(generation.date).startOf('isoWeek').toISOString(),
      };
    });

    let expectedEnergy = adjustedGenerationData
      .filter(
        (generation) =>
          generation.date > START_DATE && generation.date <= END_DATE
      )
      .reduce((acc: any, generation: any) => {
        // Create a new generator if it doesn't exist
        if (!acc[generation.energy_generator_id]) {
          acc[generation.energy_generator_id] = {
            energy_generator_id: generation.energy_generator_id,
            energy: {},
          };
        }

        // Set initial value to 0 if it doesn't exist yet
        if (
          !acc[generation.energy_generator_id].energy[generation.truncatedDate]
        ) {
          acc[generation.energy_generator_id].energy[generation.truncatedDate] =
            {
              amount: 0,
              count: 0,
            };
        }

        // Add the amount to the existing value
        acc[generation.energy_generator_id].energy[
          generation.truncatedDate
        ].amount += generation.amount;
        acc[generation.energy_generator_id].energy[generation.truncatedDate]
          .count++;

        return acc;
      }, {});

    expectedEnergy = Object.keys(expectedEnergy).map((generatorId) => {
      return {
        energy_generator_id: parseInt(generatorId),
        energy: Object.keys(expectedEnergy[generatorId].energy).map((date) => {
          return {
            date,
            amount:
              (expectedEnergy[generatorId].energy[date].amount /
                expectedEnergy[generatorId].energy[date].count) *
              kWhConversionMultiplier('weekly'),
          };
        }),
      };
    });

    const response = await request(appInstance).get(
      `/retailer/generator?start_date=${START_DATE}&end_date=${END_DATE}`
    );

    expect(response.status).toBe(200);
    expect(response.body).toEqual({
      start_date: START_DATE,
      end_date: END_DATE,
      generators: expectedEnergy,
    });
  });

  it('should return average energy generation of each generator in suburb in daily time granularity', async () => {
    const SUBURB_ID = 1;
    const START_DATE = '2024-05-30T09:00:00Z';
    const END_DATE = '2024-06-07T09:00:00Z';

    const adjustedGenerationData = mockEnergyGenerations.map((generation) => {
      return {
        ...generation,
        truncatedDate: moment(generation.date).startOf('day').toISOString(),
      };
    });

    let expectedEnergy = adjustedGenerationData
      .filter(
        (generation) =>
          generation.date > START_DATE &&
          generation.date <= END_DATE &&
          generation.energy_generator_id === SUBURB_ID
      )
      .reduce((acc: any, generation: any) => {
        // Create a new generator if it doesn't exist
        if (!acc[generation.energy_generator_id]) {
          acc[generation.energy_generator_id] = {
            energy_generator_id: generation.energy_generator_id,
            energy: {},
          };
        }

        // Set initial value to 0 if it doesn't exist yet
        if (
          !acc[generation.energy_generator_id].energy[generation.truncatedDate]
        ) {
          acc[generation.energy_generator_id].energy[generation.truncatedDate] =
            {
              amount: 0,
              count: 0,
            };
        }

        // Add the amount to the existing value
        acc[generation.energy_generator_id].energy[
          generation.truncatedDate
        ].amount += generation.amount;
        acc[generation.energy_generator_id].energy[generation.truncatedDate]
          .count++;

        return acc;
      }, {});

    expectedEnergy = Object.keys(expectedEnergy).map((generatorId) => {
      return {
        energy_generator_id: parseInt(generatorId),
        energy: Object.keys(expectedEnergy[generatorId].energy).map((date) => {
          return {
            date,
            amount:
              (expectedEnergy[generatorId].energy[date].amount /
                expectedEnergy[generatorId].energy[date].count) *
              kWhConversionMultiplier('daily'),
          };
        }),
      };
    });

    const response = await request(appInstance).get(
      `/retailer/generator?suburb_id=${SUBURB_ID}&start_date=${START_DATE}&end_date=${END_DATE}`
    );

    expect(response.status).toBe(200);
    expect(response.body).toEqual({
      suburb_id: SUBURB_ID,
      start_date: START_DATE,
      end_date: END_DATE,
      generators: expectedEnergy,
    });
  });

  it('should return average energy generation of each generator in suburb in hourly time granularity', async () => {
    const SUBURB_ID = 2;
    const START_DATE = '2024-06-01T08:00:00Z';
    const END_DATE = '2024-06-07T10:00:00Z';

    const adjustedGenerationData = mockEnergyGenerations.map((generation) => {
      return {
        ...generation,
        truncatedDate: moment(generation.date).startOf('hour').toISOString(),
      };
    });

    let expectedEnergy = adjustedGenerationData
      .filter(
        (generation) =>
          generation.date > START_DATE &&
          generation.date <= END_DATE &&
          generation.energy_generator_id === SUBURB_ID
      )
      .reduce((acc: any, generation: any) => {
        // Create a new generator if it doesn't exist
        if (!acc[generation.energy_generator_id]) {
          acc[generation.energy_generator_id] = {
            energy_generator_id: generation.energy_generator_id,
            energy: {},
          };
        }

        // Set initial value to 0 if it doesn't exist yet
        if (
          !acc[generation.energy_generator_id].energy[generation.truncatedDate]
        ) {
          acc[generation.energy_generator_id].energy[generation.truncatedDate] =
            {
              amount: 0,
              count: 0,
            };
        }

        // Add the amount to the existing value
        acc[generation.energy_generator_id].energy[
          generation.truncatedDate
        ].amount += generation.amount;
        acc[generation.energy_generator_id].energy[generation.truncatedDate]
          .count++;

        return acc;
      }, {});

    expectedEnergy = Object.keys(expectedEnergy).map((generatorId) => {
      return {
        energy_generator_id: parseInt(generatorId),
        energy: Object.keys(expectedEnergy[generatorId].energy).map((date) => {
          return {
            date,
            amount:
              (expectedEnergy[generatorId].energy[date].amount /
                expectedEnergy[generatorId].energy[date].count) *
              kWhConversionMultiplier('hourly'),
          };
        }),
      };
    });

    const response = await request(appInstance).get(
      `/retailer/generator?suburb_id=${SUBURB_ID}&start_date=${START_DATE}&end_date=${END_DATE}`
    );

    expect(response.status).toBe(200);
    expect(response.body).toEqual({
      suburb_id: SUBURB_ID,
      start_date: START_DATE,
      end_date: END_DATE,
      generators: expectedEnergy,
    });
  });
});

describe('GET /retailer/suburbs', () => {
  let sequelize: Sequelize;
  let appInstance: Application;

  beforeAll(async () => {
    sequelize = await connectToTestDb();
    appInstance = app(sequelize);

    await appInstance.get('models').Suburb.bulkCreate([
      {
        id: 1,
        name: 'Test Suburb 1',
        postcode: 3000,
        state: 'Victoria',
        latitude: 100,
        longitude: 100,
      },
      {
        id: 2,
        name: 'Test Suburb 2',
        postcode: 3001,
        state: 'Victoria',
        latitude: 105,
        longitude: 100,
      },
    ]);
  });

  afterAll(async () => {
    await sequelize.close();
    await dropTestDb(sequelize);
  });

  it('should return all suburbs', async () => {
    const response = await request(appInstance).get('/retailer/suburbs');

    expect(response.status).toBe(200);
    expect(response.body.suburbs.length).toBe(2);
    expect(response.body.suburbs).toEqual([
      expect.objectContaining({
        id: '1', // Use string for ID
        name: 'Test Suburb 1',
        postcode: 3000,
        state: 'Victoria',
        latitude: '100', // Use string for latitude
        longitude: '100', // Use string for longitude
      }),
      expect.objectContaining({
        id: '2', // Use string for ID
        name: 'Test Suburb 2',
        postcode: 3001,
        state: 'Victoria',
        latitude: '105', // Use string for latitude
        longitude: '100', // Use string for longitude
      }),
    ]);
  });
});

describe('GET /retailer/reports', () => {
  let sequelize: Sequelize;
  let appInstance: Application;

  beforeAll(async () => {
    sequelize = await connectToTestDb();
    appInstance = app(sequelize);

    // Create mock suburbs
    await appInstance.get('models').Suburb.bulkCreate([
      {
        id: 1,
        name: 'Test Suburb 1',
        postcode: 3000,
        state: 'Victoria',
        latitude: 100,
        longitude: 100,
      },
      {
        id: 2,
        name: 'Test Suburb 2',
        postcode: 3001,
        state: 'Victoria',
        latitude: 105,
        longitude: 100,
      },
    ]);

    // Create mock reports
    await appInstance.get('models').Report.bulkCreate([
      {
        id: 1,
        start_date: '2024-04-17T09:06:41Z',
        end_date: '2024-04-17T09:06:41Z',
        suburb_id: 2,
        consumer_id: null,
      },
      {
        id: 2,
        start_date: '2024-04-18T09:06:41Z',
        end_date: '2024-04-18T09:06:41Z',
        suburb_id: 1,
        consumer_id: null,
      },
    ]);
  });

  afterAll(async () => {
    await sequelize.close();
    await dropTestDb(sequelize);
  });

  it('should return a list of existing reports', async () => {
    const response = await request(appInstance).get('/retailer/reports');

    expect(response.status).toBe(200);
    expect(response.body.reports.length).toBe(2);
    expect(response.body.reports).toEqual([
      expect.objectContaining({
        id: 1,
        startDate: '2024-04-17T09:06:41.000Z',
        endDate: '2024-04-17T09:06:41.000Z',
        for: {
          suburb_id: 2,
          consumer_id: null,
        },
      }),
      expect.objectContaining({
        id: 2,
        startDate: '2024-04-18T09:06:41.000Z',
        endDate: '2024-04-18T09:06:41.000Z',
        for: {
          suburb_id: 1,
          consumer_id: null,
        },
      }),
    ]);
  });
});

describe('POST /retailer/reports', () => {
  let sequelize: Sequelize;
  let appInstance: Application;

  beforeAll(async () => {
    sequelize = await connectToTestDb();
    appInstance = app(sequelize);

    // Create mock suburb
    await appInstance.get('models').Suburb.create({
      id: 1,
      name: 'Test Suburb 1',
      postcode: 3000,
      state: 'Victoria',
      latitude: 100,
      longitude: 100,
    });

    // Create mock consumer
    await appInstance.get('models').Consumer.create({
      id: 1,
      street_address: '10 Test Street Melbourne Victoria 3000',
      high_priority: false,
      suburb_id: 1,
    });
  });

  afterAll(async () => {
    await sequelize.close();
    await dropTestDb(sequelize);
  });

  it('should generate a new retailer report', async () => {
    const START_DATE = '2024-04-01T09:00:00Z';
    const END_DATE = '2024-04-30T09:00:00Z';
    const SUBURB_ID = 1;

    const response = await request(appInstance)
      .post('/retailer/reports')
      .send({
        start_date: START_DATE,
        end_date: END_DATE,
        for: {
          consumer_id: null,
          suburb_id: SUBURB_ID,
        },
      });

    expect(response.status).toBe(200);
    expect(response.body).toEqual({ id: expect.any(Number) });
  });

  it('should generate a new consumer report', async () => {
    const START_DATE = '2024-04-01T09:00:00Z';
    const END_DATE = '2024-04-30T09:00:00Z';
    const CONSUMER_ID = 1;

    const response = await request(appInstance)
      .post('/retailer/reports')
      .send({
        start_date: START_DATE,
        end_date: END_DATE,
        for: {
          consumer_id: CONSUMER_ID,
          suburb_id: null,
        },
      });

    expect(response.status).toBe(200);
    expect(response.body).toEqual({ id: expect.any(Number) });
  });

  it('should return error 400 if start date is missing', async () => {
    const END_DATE = '2024-04-30T09:00:00Z';
    const SUBURB_ID = 1;

    const response = await request(appInstance)
      .post('/retailer/reports')
      .send({
        end_date: END_DATE,
        for: {
          suburb_id: SUBURB_ID,
          consumer_id: null,
        },
      });

    expect(response.status).toBe(400);
  });

  it('should return error 400 if end date is missing', async () => {
    const START_DATE = '2024-04-01T09:00:00Z';
    const SUBURB_ID = 1;

    const response = await request(appInstance)
      .post('/retailer/reports')
      .send({
        start_date: START_DATE,
        for: {
          suburb_id: SUBURB_ID,
          consumer_id: null,
        },
      });

    expect(response.status).toBe(400);
  });

  it('should return error 400 if for object is missing', async () => {
    const START_DATE = '2024-04-01T09:00:00Z';
    const END_DATE = '2024-04-30T09:00:00Z';

    const response = await request(appInstance).post('/retailer/reports').send({
      start_date: START_DATE,
      end_date: END_DATE,
    });

    expect(response.status).toBe(400);
  });

  it('should return error 400 if both suburb_id and consumer_id are provided', async () => {
    const START_DATE = '2024-04-01T09:00:00Z';
    const END_DATE = '2024-04-30T09:00:00Z';
    const SUBURB_ID = 1;
    const CONSUMER_ID = 1;

    const response = await request(appInstance)
      .post('/retailer/reports')
      .send({
        start_date: START_DATE,
        end_date: END_DATE,
        for: {
          suburb_id: SUBURB_ID,
          consumer_id: CONSUMER_ID,
        },
      });

    expect(response.status).toBe(400);
  });
});

describe('GET /retailer/reports/:id Suburb', () => {
  let sequelize: Sequelize;
  let appInstance: Application;
  const testSuburbs = [
    {
      id: 0,
      name: 'Test Suburb 1',
      postcode: 3000,
      state: 'Victoria',
      latitude: 100,
      longitude: 100,
    },
    {
      id: 1,
      name: 'Test Suburb 2',
      postcode: 3001,
      state: 'Victoria',
      latitude: 105,
      longitude: 100,
    },
    {
      id: 2,
      name: 'Test Suburb 3',
      postcode: 3002,
      state: 'Victoria',
      latitude: 115,
      longitude: 110,
    },
  ];
  const testSuburbConsumptions = [
    { date: '2024-02-02T00:00:00.000Z', amount: 1, suburb_id: 1 },
    { date: '2024-02-03T00:00:00.000Z', amount: 1, suburb_id: 1 },
    { date: '2024-02-04T00:00:00.000Z', amount: 1, suburb_id: 1 },
    { date: '2024-02-05T00:00:00.000Z', amount: 1, suburb_id: 1 },
    { date: '2024-02-06T00:00:00.000Z', amount: 1, suburb_id: 1 },
    { date: '2024-02-07T00:00:00.000Z', amount: 1, suburb_id: 1 },
  ];
  const testSellingPrice = [
    { date: '2024-02-02T00:00:00.000Z', amount: 1 },
    { date: '2024-02-03T00:00:00.000Z', amount: 1 },
    { date: '2024-02-04T00:00:00.000Z', amount: 1 },
    { date: '2024-02-05T00:00:00.000Z', amount: 1 },
    { date: '2024-02-06T00:00:00.000Z', amount: 1 },
    { date: '2024-02-07T00:00:00.000Z', amount: 1 },
  ];
  const testSpotPrice = [
    { date: '2024-02-02T00:00:00.000Z', amount: 1 },
    { date: '2024-02-03T00:00:00.000Z', amount: 1 },
    { date: '2024-02-04T00:00:00.000Z', amount: 1 },
    { date: '2024-02-05T00:00:00.000Z', amount: 1 },
    { date: '2024-02-06T00:00:00.000Z', amount: 1 },
    { date: '2024-02-07T00:00:00.000Z', amount: 1 },
  ];
  const testGeneratorType = [
    {
      id: 0,
      category: 'Brown Coal',
      renewable: false,
    },
    {
      id: 1,
      category: 'Solar',
      renewable: true,
    },
    {
      id: 2,
      category: 'Wind',
      renewable: true,
    },
  ];
  const testEnergyGenerator = [
    {
      id: 0,
      name: 'Coal Generator',
      suburb_id: 1,
      generator_type_id: 0,
    },
    {
      id: 1,
      name: 'Solar Generator 1',
      suburb_id: 1,
      generator_type_id: 1,
    },
    {
      id: 2,
      name: 'Solar Generator 2',
      suburb_id: 1,
      generator_type_id: 1,
    },
    {
      id: 3,
      name: 'Wind Generator',
      suburb_id: 1,
      generator_type_id: 2,
    },
    // generator that shouldnt be included in any reports
    {
      id: 4,
      name: 'Extra Wind Generator',
      suburb_id: 2,
      generator_type_id: 2,
    },
  ];
  const testEnergyGeneration = [
    //coal energy
    { date: '2024-02-02T00:00:00.000Z', amount: 1, energy_generator_id: 0 },
    { date: '2024-02-03T00:00:00.000Z', amount: 1, energy_generator_id: 0 },
    { date: '2024-02-04T00:00:00.000Z', amount: 1, energy_generator_id: 0 },
    { date: '2024-02-05T00:00:00.000Z', amount: 1, energy_generator_id: 0 },
    { date: '2024-02-06T00:00:00.000Z', amount: 1, energy_generator_id: 0 },
    { date: '2024-02-07T00:00:00.000Z', amount: 1, energy_generator_id: 0 },
    //outside of range energy
    { date: '2024-05-06T00:00:00.000Z', amount: 1, energy_generator_id: 0 },
    { date: '2024-05-07T00:00:00.000Z', amount: 1, energy_generator_id: 0 },

    //solar 1 energy
    { date: '2024-02-02T00:00:00.000Z', amount: 1, energy_generator_id: 1 },
    { date: '2024-02-03T00:00:00.000Z', amount: 1, energy_generator_id: 1 },
    { date: '2024-02-04T00:00:00.000Z', amount: 1, energy_generator_id: 1 },
    { date: '2024-02-05T00:00:00.000Z', amount: 1, energy_generator_id: 1 },
    { date: '2024-02-06T00:00:00.000Z', amount: 1, energy_generator_id: 1 },
    { date: '2024-02-07T00:00:00.000Z', amount: 1, energy_generator_id: 1 },
    //outside of range energy
    { date: '2024-05-06T00:00:00.000Z', amount: 1, energy_generator_id: 1 },
    { date: '2024-05-07T00:00:00.000Z', amount: 1, energy_generator_id: 1 },

    // solar 2 energy
    { date: '2024-02-02T00:00:00.000Z', amount: 1, energy_generator_id: 2 },
    { date: '2024-02-03T00:00:00.000Z', amount: 1, energy_generator_id: 2 },
    { date: '2024-02-04T00:00:00.000Z', amount: 1, energy_generator_id: 2 },
    { date: '2024-02-05T00:00:00.000Z', amount: 1, energy_generator_id: 2 },
    { date: '2024-02-06T00:00:00.000Z', amount: 1, energy_generator_id: 2 },
    { date: '2024-02-07T00:00:00.000Z', amount: 1, energy_generator_id: 2 },

    // wind energy
    { date: '2024-02-02T00:00:00.000Z', amount: 1, energy_generator_id: 3 },
    { date: '2024-02-03T00:00:00.000Z', amount: 1, energy_generator_id: 3 },
    { date: '2024-02-04T00:00:00.000Z', amount: 1, energy_generator_id: 3 },
    { date: '2024-02-05T00:00:00.000Z', amount: 1, energy_generator_id: 3 },
    { date: '2024-02-06T00:00:00.000Z', amount: 1, energy_generator_id: 3 },
    { date: '2024-02-07T00:00:00.000Z', amount: 1, energy_generator_id: 3 },

    // extra wind energy that shouldn't appear in any reports
    { date: '2024-02-02T00:00:00.000Z', amount: 1, energy_generator_id: 4 },
    { date: '2024-02-03T00:00:00.000Z', amount: 1, energy_generator_id: 4 },
    { date: '2024-02-04T00:00:00.000Z', amount: 1, energy_generator_id: 4 },
    { date: '2024-02-05T00:00:00.000Z', amount: 1, energy_generator_id: 4 },
    { date: '2024-02-06T00:00:00.000Z', amount: 1, energy_generator_id: 4 },
    { date: '2024-02-07T00:00:00.000Z', amount: 1, energy_generator_id: 4 },
  ];

  const testReports = [
    // This report's suburb will have no energy but will have profit
    {
      id: '0',
      start_date: '2024-02-01T00:00:00.000Z',
      end_date: '2024-03-01T00:00:00.000Z',
      suburb_id: '0',
      consumer_id: null,
    },
    // This report's dates will have no data
    {
      id: '1',
      start_date: '2024-01-01T00:00:00.000Z',
      end_date: '2024-02-01T00:00:00.000Z',
      suburb_id: '1',
      consumer_id: null,
    },
    // This report will have data
    {
      id: '2',
      start_date: '2024-02-01T00:00:00.000Z',
      end_date: '2024-03-01T00:00:00.000Z',
      suburb_id: '1',
      consumer_id: null,
    },
  ];

  beforeAll(async () => {
    sequelize = await connectToTestDb();
    appInstance = app(sequelize);
    const models = appInstance.get('models');

    // Create mock data
    await models.Suburb.bulkCreate(testSuburbs);
    await models.SuburbConsumption.bulkCreate(testSuburbConsumptions);

    await models.SellingPrice.bulkCreate(testSellingPrice);
    await models.SpotPrice.bulkCreate(testSpotPrice);

    await models.GeneratorType.bulkCreate(testGeneratorType);
    await models.EnergyGenerator.bulkCreate(testEnergyGenerator);
    await models.EnergyGeneration.bulkCreate(testEnergyGeneration);

    await models.Report.bulkCreate(testReports);
  });

  afterAll(async () => {
    await sequelize.close();
    await dropTestDb(sequelize);
  });

  it('Should return no report found', async () => {
    const response = await request(appInstance).get('/retailer/reports/10');

    expect(response.status).toBe(404);
  });

  it('Should return report with no energy', async () => {
    const testReport = testReports[0];
    const response = await request(appInstance).get(
      `/retailer/reports/${testReport.id}`
    );

    expect(response.status).toBe(200);
    expect(response.body).toEqual({
      id: testReport.id,
      start_date: testReport.start_date,
      end_date: testReport.end_date,
      for: {
        suburb_id: testReport.suburb_id,
        consumer_id: testReport.consumer_id,
      },
      energy: [],
      selling_price: testSellingPrice,
      spot_price: testSpotPrice,
      sources: [],
    });
  });

  it('Should return a full report', async () => {
    const testReport = testReports[2];
    const response = await request(appInstance).get(
      `/retailer/reports/${testReport.id}`
    );

    console.log(response.body);
    expect(response.status).toBe(200);
    expect(response.body).toEqual({
      id: testReport.id,
      start_date: testReport.start_date,
      end_date: testReport.end_date,
      for: {
        suburb_id: testReport.suburb_id,
        consumer_id: testReport.consumer_id,
      },
      energy: [
        {
          start_date: '2024-02-01T11:00:00.000Z',
          end_date: '2024-02-02T11:00:00.000Z',
          generation: 24,
          consumption: 24,
        },
        {
          start_date: '2024-02-02T11:00:00.000Z',
          end_date: '2024-02-03T11:00:00.000Z',
          generation: 24,
          consumption: 24,
        },
        {
          start_date: '2024-02-03T11:00:00.000Z',
          end_date: '2024-02-04T11:00:00.000Z',
          generation: 24,
          consumption: 24,
        },
        {
          start_date: '2024-02-04T11:00:00.000Z',
          end_date: '2024-02-05T11:00:00.000Z',
          generation: 24,
          consumption: 24,
        },
        {
          start_date: '2024-02-05T11:00:00.000Z',
          end_date: '2024-02-06T11:00:00.000Z',
          generation: 24,
          consumption: 24,
        },
        {
          start_date: '2024-02-06T11:00:00.000Z',
          end_date: '2024-02-07T11:00:00.000Z',
          generation: 24,
          consumption: 24,
        },
        {
          start_date: '2024-02-07T11:00:00.000Z',
          end_date: '2024-02-08T11:00:00.000Z',
          generation: 24,
          consumption: 24,
        },
        {
          start_date: '2024-02-08T11:00:00.000Z',
          end_date: '2024-02-09T11:00:00.000Z',
          generation: 24,
          consumption: 24,
        },
        {
          start_date: '2024-02-09T11:00:00.000Z',
          end_date: '2024-02-10T11:00:00.000Z',
          generation: 24,
          consumption: 24,
        },
        {
          start_date: '2024-02-10T11:00:00.000Z',
          end_date: '2024-02-11T11:00:00.000Z',
          generation: 24,
          consumption: 24,
        },
        {
          start_date: '2024-02-11T11:00:00.000Z',
          end_date: '2024-02-12T11:00:00.000Z',
          generation: 24,
          consumption: 24,
        },
        {
          start_date: '2024-02-12T11:00:00.000Z',
          end_date: '2024-02-13T11:00:00.000Z',
          generation: 24,
          consumption: 24,
        },
        {
          start_date: '2024-02-13T11:00:00.000Z',
          end_date: '2024-02-14T11:00:00.000Z',
          generation: 24,
          consumption: 24,
        },
        {
          start_date: '2024-02-14T11:00:00.000Z',
          end_date: '2024-02-15T11:00:00.000Z',
          generation: 24,
          consumption: 24,
        },
        {
          start_date: '2024-02-15T11:00:00.000Z',
          end_date: '2024-02-16T11:00:00.000Z',
          generation: 24,
          consumption: 24,
        },
        {
          start_date: '2024-02-16T11:00:00.000Z',
          end_date: '2024-02-17T11:00:00.000Z',
          generation: 24,
          consumption: 24,
        },
        {
          start_date: '2024-02-17T11:00:00.000Z',
          end_date: '2024-02-18T11:00:00.000Z',
          generation: 24,
          consumption: 24,
        },
        {
          start_date: '2024-02-18T11:00:00.000Z',
          end_date: '2024-02-19T11:00:00.000Z',
          generation: 24,
          consumption: 24,
        },
        {
          start_date: '2024-02-19T11:00:00.000Z',
          end_date: '2024-02-20T11:00:00.000Z',
          generation: 24,
          consumption: 24,
        },
        {
          start_date: '2024-02-20T11:00:00.000Z',
          end_date: '2024-02-21T11:00:00.000Z',
          generation: 24,
          consumption: 24,
        },
        {
          start_date: '2024-02-21T11:00:00.000Z',
          end_date: '2024-02-22T11:00:00.000Z',
          generation: 24,
          consumption: 24,
        },
        {
          start_date: '2024-02-22T11:00:00.000Z',
          end_date: '2024-02-23T11:00:00.000Z',
          generation: 24,
          consumption: 24,
        },
        {
          start_date: '2024-02-23T11:00:00.000Z',
          end_date: '2024-02-24T11:00:00.000Z',
          generation: 24,
          consumption: 24,
        },
        {
          start_date: '2024-02-24T11:00:00.000Z',
          end_date: '2024-02-25T11:00:00.000Z',
          generation: 24,
          consumption: 24,
        },
        {
          start_date: '2024-02-25T11:00:00.000Z',
          end_date: '2024-02-26T11:00:00.000Z',
          generation: 24,
          consumption: 24,
        },
        {
          start_date: '2024-02-26T11:00:00.000Z',
          end_date: '2024-02-27T11:00:00.000Z',
          generation: 24,
          consumption: 24,
        },
        {
          start_date: '2024-02-27T11:00:00.000Z',
          end_date: '2024-02-28T11:00:00.000Z',
          generation: 24,
          consumption: 24,
        },
        {
          start_date: '2024-02-28T11:00:00.000Z',
          end_date: '2024-02-29T11:00:00.000Z',
          generation: 24,
          consumption: 24,
        },
      ],
      selling_price: [
        {
          start_date: '2024-02-01T11:00:00.000Z',
          end_date: '2024-02-02T11:00:00.000Z',
          total: 24,
        },
        {
          start_date: '2024-02-02T11:00:00.000Z',
          end_date: '2024-02-03T11:00:00.000Z',
          total: 24,
        },
        {
          start_date: '2024-02-03T11:00:00.000Z',
          end_date: '2024-02-04T11:00:00.000Z',
          total: 24,
        },
        {
          start_date: '2024-02-04T11:00:00.000Z',
          end_date: '2024-02-05T11:00:00.000Z',
          total: 24,
        },
        {
          start_date: '2024-02-05T11:00:00.000Z',
          end_date: '2024-02-06T11:00:00.000Z',
          total: 24,
        },
        {
          start_date: '2024-02-06T11:00:00.000Z',
          end_date: '2024-02-07T11:00:00.000Z',
          total: 24,
        },
        {
          start_date: '2024-02-07T11:00:00.000Z',
          end_date: '2024-02-08T11:00:00.000Z',
          total: 24,
        },
        {
          start_date: '2024-02-08T11:00:00.000Z',
          end_date: '2024-02-09T11:00:00.000Z',
          total: 24,
        },
        {
          start_date: '2024-02-09T11:00:00.000Z',
          end_date: '2024-02-10T11:00:00.000Z',
          total: 24,
        },
        {
          start_date: '2024-02-10T11:00:00.000Z',
          end_date: '2024-02-11T11:00:00.000Z',
          total: 24,
        },
        {
          start_date: '2024-02-11T11:00:00.000Z',
          end_date: '2024-02-12T11:00:00.000Z',
          total: 24,
        },
        {
          start_date: '2024-02-12T11:00:00.000Z',
          end_date: '2024-02-13T11:00:00.000Z',
          total: 24,
        },
        {
          start_date: '2024-02-13T11:00:00.000Z',
          end_date: '2024-02-14T11:00:00.000Z',
          total: 24,
        },
        {
          start_date: '2024-02-14T11:00:00.000Z',
          end_date: '2024-02-15T11:00:00.000Z',
          total: 24,
        },
        {
          start_date: '2024-02-15T11:00:00.000Z',
          end_date: '2024-02-16T11:00:00.000Z',
          total: 24,
        },
        {
          start_date: '2024-02-16T11:00:00.000Z',
          end_date: '2024-02-17T11:00:00.000Z',
          total: 24,
        },
        {
          start_date: '2024-02-17T11:00:00.000Z',
          end_date: '2024-02-18T11:00:00.000Z',
          total: 24,
        },
        {
          start_date: '2024-02-18T11:00:00.000Z',
          end_date: '2024-02-19T11:00:00.000Z',
          total: 24,
        },
        {
          start_date: '2024-02-19T11:00:00.000Z',
          end_date: '2024-02-20T11:00:00.000Z',
          total: 24,
        },
        {
          start_date: '2024-02-20T11:00:00.000Z',
          end_date: '2024-02-21T11:00:00.000Z',
          total: 24,
        },
        {
          start_date: '2024-02-21T11:00:00.000Z',
          end_date: '2024-02-22T11:00:00.000Z',
          total: 24,
        },
        {
          start_date: '2024-02-22T11:00:00.000Z',
          end_date: '2024-02-23T11:00:00.000Z',
          total: 24,
        },
        {
          start_date: '2024-02-23T11:00:00.000Z',
          end_date: '2024-02-24T11:00:00.000Z',
          total: 24,
        },
        {
          start_date: '2024-02-24T11:00:00.000Z',
          end_date: '2024-02-25T11:00:00.000Z',
          total: 24,
        },
        {
          start_date: '2024-02-25T11:00:00.000Z',
          end_date: '2024-02-26T11:00:00.000Z',
          total: 24,
        },
        {
          start_date: '2024-02-26T11:00:00.000Z',
          end_date: '2024-02-27T11:00:00.000Z',
          total: 24,
        },
        {
          start_date: '2024-02-27T11:00:00.000Z',
          end_date: '2024-02-28T11:00:00.000Z',
          total: 24,
        },
        {
          start_date: '2024-02-28T11:00:00.000Z',
          end_date: '2024-02-29T11:00:00.000Z',
          total: 24,
        },
      ],
      spot_price: [
        {
          start_date: '2024-02-01T11:00:00.000Z',
          end_date: '2024-02-02T11:00:00.000Z',
          total: 24,
        },
        {
          start_date: '2024-02-02T11:00:00.000Z',
          end_date: '2024-02-03T11:00:00.000Z',
          total: 24,
        },
        {
          start_date: '2024-02-03T11:00:00.000Z',
          end_date: '2024-02-04T11:00:00.000Z',
          total: 24,
        },
        {
          start_date: '2024-02-04T11:00:00.000Z',
          end_date: '2024-02-05T11:00:00.000Z',
          total: 24,
        },
        {
          start_date: '2024-02-05T11:00:00.000Z',
          end_date: '2024-02-06T11:00:00.000Z',
          total: 24,
        },
        {
          start_date: '2024-02-06T11:00:00.000Z',
          end_date: '2024-02-07T11:00:00.000Z',
          total: 24,
        },
        {
          start_date: '2024-02-07T11:00:00.000Z',
          end_date: '2024-02-08T11:00:00.000Z',
          total: 24,
        },
        {
          start_date: '2024-02-08T11:00:00.000Z',
          end_date: '2024-02-09T11:00:00.000Z',
          total: 24,
        },
        {
          start_date: '2024-02-09T11:00:00.000Z',
          end_date: '2024-02-10T11:00:00.000Z',
          total: 24,
        },
        {
          start_date: '2024-02-10T11:00:00.000Z',
          end_date: '2024-02-11T11:00:00.000Z',
          total: 24,
        },
        {
          start_date: '2024-02-11T11:00:00.000Z',
          end_date: '2024-02-12T11:00:00.000Z',
          total: 24,
        },
        {
          start_date: '2024-02-12T11:00:00.000Z',
          end_date: '2024-02-13T11:00:00.000Z',
          total: 24,
        },
        {
          start_date: '2024-02-13T11:00:00.000Z',
          end_date: '2024-02-14T11:00:00.000Z',
          total: 24,
        },
        {
          start_date: '2024-02-14T11:00:00.000Z',
          end_date: '2024-02-15T11:00:00.000Z',
          total: 24,
        },
        {
          start_date: '2024-02-15T11:00:00.000Z',
          end_date: '2024-02-16T11:00:00.000Z',
          total: 24,
        },
        {
          start_date: '2024-02-16T11:00:00.000Z',
          end_date: '2024-02-17T11:00:00.000Z',
          total: 24,
        },
        {
          start_date: '2024-02-17T11:00:00.000Z',
          end_date: '2024-02-18T11:00:00.000Z',
          total: 24,
        },
        {
          start_date: '2024-02-18T11:00:00.000Z',
          end_date: '2024-02-19T11:00:00.000Z',
          total: 24,
        },
        {
          start_date: '2024-02-19T11:00:00.000Z',
          end_date: '2024-02-20T11:00:00.000Z',
          total: 24,
        },
        {
          start_date: '2024-02-20T11:00:00.000Z',
          end_date: '2024-02-21T11:00:00.000Z',
          total: 24,
        },
        {
          start_date: '2024-02-21T11:00:00.000Z',
          end_date: '2024-02-22T11:00:00.000Z',
          total: 24,
        },
        {
          start_date: '2024-02-22T11:00:00.000Z',
          end_date: '2024-02-23T11:00:00.000Z',
          total: 24,
        },
        {
          start_date: '2024-02-23T11:00:00.000Z',
          end_date: '2024-02-24T11:00:00.000Z',
          total: 24,
        },
        {
          start_date: '2024-02-24T11:00:00.000Z',
          end_date: '2024-02-25T11:00:00.000Z',
          total: 24,
        },
        {
          start_date: '2024-02-25T11:00:00.000Z',
          end_date: '2024-02-26T11:00:00.000Z',
          total: 24,
        },
        {
          start_date: '2024-02-26T11:00:00.000Z',
          end_date: '2024-02-27T11:00:00.000Z',
          total: 24,
        },
        {
          start_date: '2024-02-27T11:00:00.000Z',
          end_date: '2024-02-28T11:00:00.000Z',
          total: 24,
        },
        {
          start_date: '2024-02-28T11:00:00.000Z',
          end_date: '2024-02-29T11:00:00.000Z',
          total: 24,
        },
      ],
      sources: [
        {
          category: 'Brown Coal',
          renewable: false,
          percentage: 0.25,
          total: 120,
          count: 6,
        },
        {
          category: 'Solar',
          renewable: true,
          percentage: 0.5,
          total: 240,
          count: 12,
        },
        {
          category: 'Wind',
          renewable: true,
          percentage: 0.25,
          total: 120,
          count: 6,
        },
      ],
    });
  });

  it('Should split the events correctly. event>interval', async () => {
    const testEvents = [
      { date: '2024-02-02T00:00:00.000Z', amount: 1 },
      { date: '2024-02-03T00:00:00.000Z', amount: 1 },
      { date: '2024-02-04T00:00:00.000Z', amount: 2 },
      { date: '2024-02-05T00:00:00.000Z', amount: 2 },
      { date: '2024-02-06T00:00:00.000Z', amount: 1 },
      { date: '2024-02-07T00:00:00.000Z', amount: 1 },
    ];

    let results = splitEvents(
      testEvents,
      '2024-02-01T00:00:00.000Z',
      '2024-02-08T00:00:00.000Z',
      12
    );
    let expectedResults = [
      {
        start_date: '2024-02-01T00:00:00.000Z',
        end_date: '2024-02-01T12:00:00.000Z',
        total: 12,
      },
      {
        start_date: '2024-02-01T12:00:00.000Z',
        end_date: '2024-02-02T00:00:00.000Z',
        total: 12,
      },
      {
        start_date: '2024-02-02T00:00:00.000Z',
        end_date: '2024-02-02T12:00:00.000Z',
        total: 12,
      },
      {
        start_date: '2024-02-02T12:00:00.000Z',
        end_date: '2024-02-03T00:00:00.000Z',
        total: 12,
      },
      {
        start_date: '2024-02-03T00:00:00.000Z',
        end_date: '2024-02-03T12:00:00.000Z',
        total: 12,
      },
      {
        start_date: '2024-02-03T12:00:00.000Z',
        end_date: '2024-02-04T00:00:00.000Z',
        total: 24,
      },
      {
        start_date: '2024-02-04T00:00:00.000Z',
        end_date: '2024-02-04T12:00:00.000Z',
        total: 24,
      },
      {
        start_date: '2024-02-04T12:00:00.000Z',
        end_date: '2024-02-05T00:00:00.000Z',
        total: 24,
      },
      {
        start_date: '2024-02-05T00:00:00.000Z',
        end_date: '2024-02-05T12:00:00.000Z',
        total: 24,
      },
      {
        start_date: '2024-02-05T12:00:00.000Z',
        end_date: '2024-02-06T00:00:00.000Z',
        total: 12,
      },
      {
        start_date: '2024-02-06T00:00:00.000Z',
        end_date: '2024-02-06T12:00:00.000Z',
        total: 12,
      },
      {
        start_date: '2024-02-06T12:00:00.000Z',
        end_date: '2024-02-07T00:00:00.000Z',
        total: 12,
      },
      {
        start_date: '2024-02-07T00:00:00.000Z',
        end_date: '2024-02-07T12:00:00.000Z',
        total: 12,
      },
    ];
    console.log(results);
    expect(results).toEqual(expectedResults);
  });
  it('Should split the events correctly. event<interval', async () => {
    const testEvents = [
      { date: '2024-02-02T00:00:00.000Z', amount: 1 },
      { date: '2024-02-03T00:00:00.000Z', amount: 1 },
      { date: '2024-02-04T00:00:00.000Z', amount: 2 },
      { date: '2024-02-05T00:00:00.000Z', amount: 2 },
      { date: '2024-02-06T00:00:00.000Z', amount: 1 },
      { date: '2024-02-07T00:00:00.000Z', amount: 1 },
    ];

    let results = splitEvents(
      testEvents,
      '2024-02-01T00:00:00.000Z',
      '2024-02-07T00:00:00.000Z',
      48
    );
    let expectedResults = [
      {
        start_date: '2024-02-01T00:00:00.000Z',
        end_date: '2024-02-03T00:00:00.000Z',
        total: 48,
      },
      {
        start_date: '2024-02-03T00:00:00.000Z',
        end_date: '2024-02-05T00:00:00.000Z',
        total: 84,
      },
      {
        start_date: '2024-02-05T00:00:00.000Z',
        end_date: '2024-02-07T00:00:00.000Z',
        total: 60,
      },
    ];
    expect(results).toEqual(expectedResults);
  });

  it('Should return empty report', async () => {
    const testReport = testReports[1];
    const response = await request(appInstance).get(
      `/retailer/reports/${testReport.id}`
    );
    expect(response.status).toBe(200);
    expect(response.body).toEqual({
      id: testReport.id,
      start_date: testReport.start_date,
      end_date: testReport.end_date,
      for: {
        suburb_id: testReport.suburb_id,
        consumer_id: testReport.consumer_id,
      },
      energy: [],
      selling_price: [],
      spot_price: [],
      sources: [],
    });
  });
});<|MERGE_RESOLUTION|>--- conflicted
+++ resolved
@@ -7,12 +7,9 @@
 import app from '../app';
 import { connectToTestDb, dropTestDb } from './testDb';
 import moment from 'moment';
-<<<<<<< HEAD
 import { exportsForTesting } from '../routes/retailerRoute';
 const { splitEvents } = exportsForTesting;
-=======
 import { kWhConversionMultiplier } from '../utils/utils';
->>>>>>> a9bf8c80
 
 describe('GET /retailer/consumption', () => {
   let sequelize: Sequelize;
